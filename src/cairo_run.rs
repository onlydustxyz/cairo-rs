--- conflicted
+++ resolved
@@ -3,12 +3,7 @@
 use std::io;
 use std::path::Path;
 
-<<<<<<< HEAD
-#[allow(dead_code)]
 pub fn cairo_run(path: &Path) {
-=======
-pub fn cairo_run(path: &str) {
->>>>>>> 746d90e7
     let program = Program::new(path);
     let mut cairo_runner = CairoRunner::new(&program);
     cairo_runner.initialize_segments(None);
