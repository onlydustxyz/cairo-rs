use std::collections::HashMap;

use num_bigint::BigInt;

use crate::types::instruction::Register;
use crate::vm::errors::vm_errors::VirtualMachineError;
use crate::vm::hints::hint_utils::{
<<<<<<< HEAD
    add_segment, assert_le_felt, assert_nn, assert_not_equal, is_nn, is_nn_out_of_range, split_int,
    split_int_assert_range,
=======
    add_segment, assert_le_felt, assert_nn, assert_not_equal, assert_not_zero, is_nn,
    is_nn_out_of_range,
>>>>>>> 9cc9c697
};
use crate::vm::vm_core::VirtualMachine;

#[derive(Debug, PartialEq, Clone)]
pub struct HintReference {
    pub register: Register,
    pub offset: i32,
}
pub fn execute_hint(
    vm: &mut VirtualMachine,
    hint_code: &[u8],
    ids: HashMap<String, BigInt>,
) -> Result<(), VirtualMachineError> {
    match std::str::from_utf8(hint_code) {
        Ok("memory[ap] = segments.add()") => add_segment(vm),
        Ok("memory[ap] = 0 if 0 <= (ids.a % PRIME) < range_check_builtin.bound else 1") => is_nn(vm, ids),
        Ok("memory[ap] = 0 if 0 <= ((-ids.a - 1) % PRIME) < range_check_builtin.bound else 1"
        ) => is_nn_out_of_range(vm, ids),
        Ok("from starkware.cairo.common.math_utils import assert_integer\nassert_integer(ids.a)\nassert_integer(ids.b)\na = ids.a % PRIME\nb = ids.b % PRIME\nassert a <= b, f'a = {a} is not less than or equal to b = {b}.'\n\nids.small_inputs = int(\n    a < range_check_builtin.bound and (b - a) < range_check_builtin.bound)",
        ) => assert_le_felt(vm, ids),
        Ok("assert ids.value == 0, 'split_int(): value is out of range.'"
        ) => split_int_assert_range(vm, ids),
        Ok("memory[ids.output] = res = (int(ids.value) % PRIME) % ids.base\nassert res < ids.bound, f'split_int(): Limb {res} is out of range.'"
        ) => split_int(vm, ids),
        Ok("from starkware.cairo.lang.vm.relocatable import RelocatableValue\nboth_ints = isinstance(ids.a, int) and isinstance(ids.b, int)\nboth_relocatable = (\n    isinstance(ids.a, RelocatableValue) and isinstance(ids.b, RelocatableValue) and\n    ids.a.segment_index == ids.b.segment_index)\nassert both_ints or both_relocatable, \\\n    f'assert_not_equal failed: non-comparable values: {ids.a}, {ids.b}.'\nassert (ids.a - ids.b) % PRIME != 0, f'assert_not_equal failed: {ids.a} = {ids.b}.'"
        ) => assert_not_equal(vm, ids),
        Ok("from starkware.cairo.common.math_utils import assert_integer\nassert_integer(ids.a)\nassert 0 <= ids.a % PRIME < range_check_builtin.bound, f'a = {ids.a} is out of range.'"
        ) => assert_nn(vm, ids),
        Ok("from starkware.cairo.common.math_utils import assert_integer\nassert_integer(ids.value)\nassert ids.value % PRIME != 0, f'assert_not_zero failed: {ids.value} = 0.'"
        ) => assert_not_zero(vm, ids),
        Ok(hint_code) => Err(VirtualMachineError::UnknownHint(String::from(hint_code))),
        Err(_) => Err(VirtualMachineError::InvalidHintEncoding(
            vm.run_context.pc.clone(),
        )),
    }
}
#[cfg(test)]
mod tests {
    use crate::bigint_str;
    use crate::relocatable;
    use crate::types::relocatable::MaybeRelocatable;
    use crate::types::relocatable::Relocatable;
    use crate::vm::errors::memory_errors::MemoryError;
    use crate::{bigint, vm::runners::builtin_runner::RangeCheckBuiltinRunner};
    use num_bigint::{BigInt, Sign};
    use num_traits::FromPrimitive;

    use super::*;
    #[test]
    fn run_alloc_hint_empty_memory() {
        let hint_code = "memory[ap] = segments.add()".as_bytes();
        let mut vm = VirtualMachine::new(
            BigInt::new(Sign::Plus, vec![1, 0, 0, 0, 0, 0, 17, 134217728]),
            //ap value is (0,0)
            Vec::new(),
        );
        //ids and references are not needed for this test
        execute_hint(&mut vm, hint_code, HashMap::new()).expect("Error while executing hint");
        //first new segment is added
        assert_eq!(vm.segments.num_segments, 1);
        //new segment base (0,0) is inserted into ap (0,0)
        assert_eq!(
            vm.memory.get(&MaybeRelocatable::from((0, 0))),
            Ok(Some(&MaybeRelocatable::from((0, 0))))
        );
    }

    #[test]
    fn run_alloc_hint_preset_memory() {
        let hint_code = "memory[ap] = segments.add()".as_bytes();
        let mut vm = VirtualMachine::new(
            BigInt::new(Sign::Plus, vec![1, 0, 0, 0, 0, 0, 17, 134217728]),
            Vec::new(),
        );
        //Add 3 segments to the memory
        for _ in 0..3 {
            vm.segments.add(&mut vm.memory, None);
        }
        vm.run_context.ap = MaybeRelocatable::from((2, 6));
        //ids and references are not needed for this test
        execute_hint(&mut vm, hint_code, HashMap::new()).expect("Error while executing hint");
        //Segment N°4 is added
        assert_eq!(vm.segments.num_segments, 4);
        //new segment base (3,0) is inserted into ap (2,6)
        assert_eq!(
            vm.memory.get(&MaybeRelocatable::from((2, 6))),
            Ok(Some(&MaybeRelocatable::from((3, 0))))
        );
    }

    #[test]
    fn run_alloc_hint_ap_is_not_empty() {
        let hint_code = "memory[ap] = segments.add()".as_bytes();
        let mut vm = VirtualMachine::new(
            BigInt::new(Sign::Plus, vec![1, 0, 0, 0, 0, 0, 17, 134217728]),
            Vec::new(),
        );
        //Add 3 segments to the memory
        for _ in 0..3 {
            vm.segments.add(&mut vm.memory, None);
        }
        vm.run_context.ap = MaybeRelocatable::from((2, 6));
        //Insert something into ap
        vm.memory
            .insert(
                &MaybeRelocatable::from((2, 6)),
                &MaybeRelocatable::from((2, 6)),
            )
            .unwrap();
        //ids and references are not needed for this test
        assert_eq!(
            execute_hint(&mut vm, hint_code, HashMap::new()),
            Err(VirtualMachineError::MemoryError(
                MemoryError::InconsistentMemory(
                    MaybeRelocatable::from((2, 6)),
                    MaybeRelocatable::from((2, 6)),
                    MaybeRelocatable::from((3, 0))
                )
            ))
        );
    }

    #[test]
    fn run_unknown_hint() {
        let hint_code = "random_invalid_code".as_bytes();
        let mut vm = VirtualMachine::new(
            BigInt::new(Sign::Plus, vec![1, 0, 0, 0, 0, 0, 17, 134217728]),
            Vec::new(),
        );
        assert_eq!(
            execute_hint(&mut vm, hint_code, HashMap::new()),
            Err(VirtualMachineError::UnknownHint(
                String::from_utf8(hint_code.to_vec()).unwrap()
            ))
        );
    }

    #[test]
    fn run_is_nn_hint_false() {
        let hint_code =
            "memory[ap] = 0 if 0 <= (ids.a % PRIME) < range_check_builtin.bound else 1".as_bytes();
        let mut vm = VirtualMachine::new(
            BigInt::new(Sign::Plus, vec![1, 0, 0, 0, 0, 0, 17, 134217728]),
            vec![(
                "range_check".to_string(),
                Box::new(RangeCheckBuiltinRunner::new(true, bigint!(8), 8)),
            )],
        );
        for _ in 0..2 {
            vm.segments.add(&mut vm.memory, None);
        }
        //Initialize ap, fp
        vm.run_context.ap = MaybeRelocatable::from((1, 0));
        vm.run_context.fp = MaybeRelocatable::from((0, 1));
        //Insert ids into memory
        vm.memory
            .insert(
                &MaybeRelocatable::from((0, 0)),
                &MaybeRelocatable::from(bigint!(-1)),
            )
            .unwrap();
        //Create ids
        let mut ids = HashMap::<String, BigInt>::new();
        ids.insert(String::from("a"), bigint!(0));
        //Create references
        vm.references = vec![HintReference {
            register: Register::FP,
            offset: -1,
        }];
        //Execute the hint
        execute_hint(&mut vm, hint_code, ids).expect("Error while executing hint");
        //Check that ap now contains false (0)
        assert_eq!(
            vm.memory.get(&MaybeRelocatable::from((1, 0))),
            Ok(Some(&MaybeRelocatable::from(bigint!(1))))
        );
    }

    #[test]
    fn run_is_nn_hint_true() {
        let hint_code =
            "memory[ap] = 0 if 0 <= (ids.a % PRIME) < range_check_builtin.bound else 1".as_bytes();
        let mut vm = VirtualMachine::new(
            BigInt::new(Sign::Plus, vec![1, 0, 0, 0, 0, 0, 17, 134217728]),
            vec![(
                "range_check".to_string(),
                Box::new(RangeCheckBuiltinRunner::new(true, bigint!(8), 8)),
            )],
        );
        for _ in 0..2 {
            vm.segments.add(&mut vm.memory, None);
        }
        //Initialize ap, fp
        vm.run_context.ap = MaybeRelocatable::from((1, 0));
        vm.run_context.fp = MaybeRelocatable::from((0, 1));
        //Insert ids into memory
        vm.memory
            .insert(
                &MaybeRelocatable::from((0, 0)),
                &MaybeRelocatable::from(bigint!(1)),
            )
            .unwrap();
        //Create ids
        let mut ids = HashMap::<String, BigInt>::new();
        ids.insert(String::from("a"), bigint!(0));
        //Create references
        vm.references = vec![HintReference {
            register: Register::FP,
            offset: -1,
        }];
        //Execute the hint
        execute_hint(&mut vm, hint_code, ids).expect("Error while executing hint");
        //Check that ap now contains true (1)
        assert_eq!(
            vm.memory.get(&MaybeRelocatable::from((1, 0))),
            Ok(Some(&MaybeRelocatable::from(bigint!(0))))
        );
    }

    #[test]
    //This test contemplates the case when the number itself is negative, but it is within the range (-prime, -range_check_bound)
    //Making the comparison return 1 (true)
    fn run_is_nn_hint_true_border_case() {
        let hint_code =
            "memory[ap] = 0 if 0 <= (ids.a % PRIME) < range_check_builtin.bound else 1".as_bytes();
        let mut vm = VirtualMachine::new(
            BigInt::new(Sign::Plus, vec![1, 0, 0, 0, 0, 0, 17, 134217728]),
            vec![(
                "range_check".to_string(),
                Box::new(RangeCheckBuiltinRunner::new(true, bigint!(8), 8)),
            )],
        );
        for _ in 0..2 {
            vm.segments.add(&mut vm.memory, None);
        }
        //Initialize ap, fp
        vm.run_context.ap = MaybeRelocatable::from((1, 0));
        vm.run_context.fp = MaybeRelocatable::from((0, 1));
        //Insert ids into memory
        vm.memory
            .insert(
                &MaybeRelocatable::from((0, 0)),
                //(-prime) + 1
                &MaybeRelocatable::from(
                    BigInt::new(Sign::Minus, vec![1, 0, 0, 0, 0, 0, 17, 134217728]) + bigint!(1),
                ),
            )
            .unwrap();
        //Create ids
        let mut ids = HashMap::<String, BigInt>::new();
        ids.insert(String::from("a"), bigint!(0));
        //Create references
        vm.references = vec![HintReference {
            register: Register::FP,
            offset: -1,
        }];
        //Execute the hint
        execute_hint(&mut vm, hint_code, ids).expect("Error while executing hint");
        //Check that ap now contains true (1)
        assert_eq!(
            vm.memory.get(&MaybeRelocatable::from((1, 0))),
            Ok(Some(&MaybeRelocatable::from(bigint!(0))))
        );
    }

    #[test]
    fn run_invalid_encoding_hint() {
        let hint_code = [0x80];
        let mut vm = VirtualMachine::new(
            BigInt::new(Sign::Plus, vec![1, 0, 0, 0, 0, 0, 17, 134217728]),
            Vec::new(),
        );
        assert_eq!(
            execute_hint(&mut vm, &hint_code, HashMap::new()),
            Err(VirtualMachineError::InvalidHintEncoding(vm.run_context.pc))
        );
    }

    #[test]
    fn run_is_nn_hint_no_range_check_builtin() {
        let hint_code =
            "memory[ap] = 0 if 0 <= (ids.a % PRIME) < range_check_builtin.bound else 1".as_bytes();
        let mut vm = VirtualMachine::new(
            BigInt::new(Sign::Plus, vec![1, 0, 0, 0, 0, 0, 17, 134217728]),
            Vec::new(),
        );
        for _ in 0..2 {
            vm.segments.add(&mut vm.memory, None);
        }
        //Initialize ap, fp
        vm.run_context.ap = MaybeRelocatable::from((1, 0));
        vm.run_context.fp = MaybeRelocatable::from((0, 1));
        //Insert ids into memory
        vm.memory
            .insert(
                &MaybeRelocatable::from((0, 0)),
                &MaybeRelocatable::from(bigint!(1)),
            )
            .unwrap();
        //Create ids
        let mut ids = HashMap::<String, BigInt>::new();
        ids.insert(String::from("a"), bigint!(0));
        //Create references
        vm.references = vec![HintReference {
            register: Register::FP,
            offset: -1,
        }];
        //Execute the hint
        assert_eq!(
            execute_hint(&mut vm, &hint_code, ids),
            Err(VirtualMachineError::NoRangeCheckBuiltin)
        );
    }

    #[test]
    fn run_is_nn_hint_incorrect_ids() {
        let hint_code =
            "memory[ap] = 0 if 0 <= (ids.a % PRIME) < range_check_builtin.bound else 1".as_bytes();
        let mut vm = VirtualMachine::new(
            BigInt::new(Sign::Plus, vec![1, 0, 0, 0, 0, 0, 17, 134217728]),
            vec![(
                "range_check".to_string(),
                Box::new(RangeCheckBuiltinRunner::new(true, bigint!(8), 8)),
            )],
        );
        for _ in 0..2 {
            vm.segments.add(&mut vm.memory, None);
        }
        //Initialize ap
        vm.run_context.ap = MaybeRelocatable::from((1, 0));
        //Create ids
        let mut ids = HashMap::<String, BigInt>::new();
        ids.insert(String::from("b"), bigint!(0));
        //Execute the hint
        assert_eq!(
            execute_hint(&mut vm, hint_code, ids),
            Err(VirtualMachineError::IncorrectIds(
                vec![String::from("a")],
                vec![String::from("b")]
            ))
        );
    }

    #[test]
    fn run_is_nn_hint_cant_get_ids_from_memory() {
        let hint_code =
            "memory[ap] = 0 if 0 <= (ids.a % PRIME) < range_check_builtin.bound else 1".as_bytes();
        let mut vm = VirtualMachine::new(
            BigInt::new(Sign::Plus, vec![1, 0, 0, 0, 0, 0, 17, 134217728]),
            vec![(
                "range_check".to_string(),
                Box::new(RangeCheckBuiltinRunner::new(true, bigint!(8), 8)),
            )],
        );
        for _ in 0..2 {
            vm.segments.add(&mut vm.memory, None);
        }
        //Initialize ap, fp
        vm.run_context.ap = MaybeRelocatable::from((1, 0));
        vm.run_context.fp = MaybeRelocatable::from((0, 1));
        //Dont insert ids into memory
        //Create ids
        let mut ids = HashMap::<String, BigInt>::new();
        ids.insert(String::from("a"), bigint!(0));
        //Create references
        vm.references = vec![HintReference {
            register: Register::FP,
            offset: -1,
        }];
        //Execute the hint
        assert_eq!(
            execute_hint(&mut vm, hint_code, ids),
            Err(VirtualMachineError::MemoryGet(MaybeRelocatable::from((
                0, 0
            ))))
        );
    }

    #[test]
    fn run_is_nn_hint_ids_are_relocatable_values() {
        let hint_code =
            "memory[ap] = 0 if 0 <= (ids.a % PRIME) < range_check_builtin.bound else 1".as_bytes();
        let mut vm = VirtualMachine::new(
            BigInt::new(Sign::Plus, vec![1, 0, 0, 0, 0, 0, 17, 134217728]),
            vec![(
                "range_check".to_string(),
                Box::new(RangeCheckBuiltinRunner::new(true, bigint!(8), 8)),
            )],
        );
        for _ in 0..2 {
            vm.segments.add(&mut vm.memory, None);
        }
        //Initialize ap, fp
        vm.run_context.ap = MaybeRelocatable::from((1, 0));
        vm.run_context.fp = MaybeRelocatable::from((0, 1));
        //Insert ids into memory
        vm.memory
            .insert(
                &MaybeRelocatable::from((0, 0)),
                &MaybeRelocatable::from((2, 3)),
            )
            .unwrap();
        //Create ids
        let mut ids = HashMap::<String, BigInt>::new();
        ids.insert(String::from("a"), bigint!(0));
        //Create references
        vm.references = vec![HintReference {
            register: Register::FP,
            offset: -1,
        }];
        //Execute the hint
        assert_eq!(
            execute_hint(&mut vm, hint_code, ids),
            Err(VirtualMachineError::ExpectedInteger(
                MaybeRelocatable::from((0, 0))
            ))
        );
    }

    #[test]
    fn run_assert_le_felt_valid() {
        let hint_code = "from starkware.cairo.common.math_utils import assert_integer\nassert_integer(ids.a)\nassert_integer(ids.b)\na = ids.a % PRIME\nb = ids.b % PRIME\nassert a <= b, f'a = {a} is not less than or equal to b = {b}.'\n\nids.small_inputs = int(\n    a < range_check_builtin.bound and (b - a) < range_check_builtin.bound)"
            .as_bytes();
        let mut vm = VirtualMachine::new(
            BigInt::new(Sign::Plus, vec![1, 0, 0, 0, 0, 0, 17, 134217728]),
            vec![(
                "range_check".to_string(),
                Box::new(RangeCheckBuiltinRunner::new(true, bigint!(8), 8)),
            )],
        );
        for _ in 0..2 {
            vm.segments.add(&mut vm.memory, None);
        }
        //Initialize fp
        vm.run_context.fp = MaybeRelocatable::from((0, 4));
        //Insert ids into memory
        //ids.a
        vm.memory
            .insert(
                &MaybeRelocatable::from((0, 0)),
                &MaybeRelocatable::from(bigint!(1)),
            )
            .unwrap();
        //ids.b
        vm.memory
            .insert(
                &MaybeRelocatable::from((0, 1)),
                &MaybeRelocatable::from(bigint!(2)),
            )
            .unwrap();
        //create memory gap, so ids.small_inputs contains None
        vm.memory
            .insert(
                &MaybeRelocatable::from((0, 3)),
                &MaybeRelocatable::from(bigint!(4)),
            )
            .unwrap();
        //Create ids
        let mut ids = HashMap::<String, BigInt>::new();
        ids.insert(String::from("a"), bigint!(0));
        ids.insert(String::from("b"), bigint!(1));
        ids.insert(String::from("small_inputs"), bigint!(2));
        //Create references
        vm.references = vec![
            HintReference {
                register: Register::FP,
                offset: -4,
            },
            HintReference {
                register: Register::FP,
                offset: -3,
            },
            HintReference {
                register: Register::FP,
                offset: -2,
            },
        ];
        //Execute the hint
        assert_eq!(execute_hint(&mut vm, hint_code, ids), Ok(()));
        //Hint would return an error if the assertion fails
    }

    #[test]
    fn run_assert_nn_valid() {
        let hint_code = "from starkware.cairo.common.math_utils import assert_integer\nassert_integer(ids.a)\nassert 0 <= ids.a % PRIME < range_check_builtin.bound, f'a = {ids.a} is out of range.'"
            .as_bytes();
        let mut vm = VirtualMachine::new(
            BigInt::new(Sign::Plus, vec![1, 0, 0, 0, 0, 0, 17, 134217728]),
            vec![(
                "range_check".to_string(),
                Box::new(RangeCheckBuiltinRunner::new(true, bigint!(8), 8)),
            )],
        );

        vm.segments.add(&mut vm.memory, None);

        //Initialize fp
        vm.run_context.fp = MaybeRelocatable::from((0, 4));
        //Insert ids into memory
        //ids.a
        vm.memory
            .insert(
                &MaybeRelocatable::from((0, 0)),
                &MaybeRelocatable::from(bigint!(1)),
            )
            .unwrap();
        //Create ids
        let mut ids = HashMap::<String, BigInt>::new();
        ids.insert(String::from("a"), bigint!(0));
        //Create references
        vm.references = vec![HintReference {
            register: Register::FP,
            offset: -4,
        }];
        //Execute the hint
        assert_eq!(execute_hint(&mut vm, hint_code, ids), Ok(()));
        //Hint would return an error if the assertion fails
    }

    #[test]
    fn run_assert_nn_invalid() {
        let hint_code = "from starkware.cairo.common.math_utils import assert_integer\nassert_integer(ids.a)\nassert 0 <= ids.a % PRIME < range_check_builtin.bound, f'a = {ids.a} is out of range.'"
            .as_bytes();
        let mut vm = VirtualMachine::new(
            BigInt::new(Sign::Plus, vec![1, 0, 0, 0, 0, 0, 17, 134217728]),
            vec![(
                "range_check".to_string(),
                Box::new(RangeCheckBuiltinRunner::new(true, bigint!(8), 8)),
            )],
        );
        for _ in 0..2 {
            vm.segments.add(&mut vm.memory, None);
        }
        //Initialize fp
        vm.run_context.fp = MaybeRelocatable::from((0, 4));
        //Insert ids into memory
        //ids.a
        vm.memory
            .insert(
                &MaybeRelocatable::from((0, 0)),
                &MaybeRelocatable::from(bigint!(-1)),
            )
            .unwrap();
        //Create ids
        let mut ids = HashMap::<String, BigInt>::new();
        ids.insert(String::from("a"), bigint!(0));
        //Create references
        vm.references = vec![HintReference {
            register: Register::FP,
            offset: -4,
        }];
        //Execute the hint
        assert_eq!(
            execute_hint(&mut vm, hint_code, ids),
            Err(VirtualMachineError::ValueOutOfRange(bigint!(-1)))
        );
    }

    #[test]
    fn run_assert_nn_incorrect_ids() {
        let hint_code = "from starkware.cairo.common.math_utils import assert_integer\nassert_integer(ids.a)\nassert 0 <= ids.a % PRIME < range_check_builtin.bound, f'a = {ids.a} is out of range.'"
            .as_bytes();
        let mut vm = VirtualMachine::new(
            BigInt::new(Sign::Plus, vec![1, 0, 0, 0, 0, 0, 17, 134217728]),
            vec![(
                "range_check".to_string(),
                Box::new(RangeCheckBuiltinRunner::new(true, bigint!(8), 8)),
            )],
        );

        vm.segments.add(&mut vm.memory, None);

        //Initialize fp
        vm.run_context.fp = MaybeRelocatable::from((0, 4));
        //Insert ids into memory
        //ids.a
        vm.memory
            .insert(
                &MaybeRelocatable::from((0, 0)),
                &MaybeRelocatable::from(bigint!(-1)),
            )
            .unwrap();
        //Create ids
        let mut ids = HashMap::<String, BigInt>::new();
        ids.insert(String::from("incorrect_id"), bigint!(0));
        //Create references
        vm.references = vec![HintReference {
            register: Register::FP,
            offset: -4,
        }];
        //Execute the hint
        assert_eq!(
            execute_hint(&mut vm, hint_code, ids),
            Err(VirtualMachineError::IncorrectIds(
                vec![String::from("a")],
                vec![String::from("incorrect_id")],
            ))
        );
    }

    #[test]
    fn run_assert_nn_incorrect_reference() {
        let hint_code = "from starkware.cairo.common.math_utils import assert_integer\nassert_integer(ids.a)\nassert 0 <= ids.a % PRIME < range_check_builtin.bound, f'a = {ids.a} is out of range.'"
            .as_bytes();
        let mut vm = VirtualMachine::new(
            BigInt::new(Sign::Plus, vec![1, 0, 0, 0, 0, 0, 17, 134217728]),
            vec![(
                "range_check".to_string(),
                Box::new(RangeCheckBuiltinRunner::new(true, bigint!(8), 8)),
            )],
        );

        vm.segments.add(&mut vm.memory, None);

        //Initialize fp
        vm.run_context.fp = MaybeRelocatable::from((0, 4));
        //Insert ids into memory
        //ids.a
        vm.memory
            .insert(
                &MaybeRelocatable::from((0, 0)),
                &MaybeRelocatable::from(bigint!(-1)),
            )
            .unwrap();
        //Create ids
        let mut ids = HashMap::<String, BigInt>::new();
        ids.insert(String::from("a"), bigint!(0));
        //Create references
        vm.references = vec![HintReference {
            register: Register::FP,
            offset: 10,
        }];
        //Execute the hint
        assert_eq!(
            execute_hint(&mut vm, hint_code, ids),
            Err(VirtualMachineError::FailedToGetIds)
        );
    }

    #[test]
    fn run_assert_nn_a_is_not_integer() {
        let hint_code = "from starkware.cairo.common.math_utils import assert_integer\nassert_integer(ids.a)\nassert 0 <= ids.a % PRIME < range_check_builtin.bound, f'a = {ids.a} is out of range.'"
            .as_bytes();
        let mut vm = VirtualMachine::new(
            BigInt::new(Sign::Plus, vec![1, 0, 0, 0, 0, 0, 17, 134217728]),
            vec![(
                "range_check".to_string(),
                Box::new(RangeCheckBuiltinRunner::new(true, bigint!(8), 8)),
            )],
        );

        vm.segments.add(&mut vm.memory, None);

        //Initialize fp
        vm.run_context.fp = MaybeRelocatable::from((0, 4));
        //Insert ids into memory
        //ids.a
        vm.memory
            .insert(
                &MaybeRelocatable::from((0, 0)),
                &MaybeRelocatable::from((10, 10)),
            )
            .unwrap();
        //Create ids
        let mut ids = HashMap::<String, BigInt>::new();
        ids.insert(String::from("a"), bigint!(0));
        //Create references
        vm.references = vec![HintReference {
            register: Register::FP,
            offset: -4,
        }];
        //Execute the hint
        assert_eq!(
            execute_hint(&mut vm, hint_code, ids),
            Err(VirtualMachineError::ExpectedInteger(
                MaybeRelocatable::from((0, 0))
            ))
        );
    }

    #[test]
    fn run_assert_nn_no_range_check_builtin() {
        let hint_code = "from starkware.cairo.common.math_utils import assert_integer\nassert_integer(ids.a)\nassert 0 <= ids.a % PRIME < range_check_builtin.bound, f'a = {ids.a} is out of range.'"
            .as_bytes();
        let mut vm = VirtualMachine::new(
            BigInt::new(Sign::Plus, vec![1, 0, 0, 0, 0, 0, 17, 134217728]),
            vec![],
        );

        vm.segments.add(&mut vm.memory, None);

        //Initialize fp
        vm.run_context.fp = MaybeRelocatable::from((0, 4));
        //Insert ids into memory
        //ids.a
        vm.memory
            .insert(
                &MaybeRelocatable::from((0, 0)),
                &MaybeRelocatable::from(bigint!(1)),
            )
            .unwrap();
        //Create ids
        let mut ids = HashMap::<String, BigInt>::new();
        ids.insert(String::from("a"), bigint!(0));
        //Create references
        vm.references = vec![HintReference {
            register: Register::FP,
            offset: -4,
        }];
        //Execute the hint
        assert_eq!(
            execute_hint(&mut vm, hint_code, ids),
            Err(VirtualMachineError::NoRangeCheckBuiltin)
        );
    }

    #[test]
    fn run_assert_nn_reference_is_not_in_memory() {
        let hint_code = "from starkware.cairo.common.math_utils import assert_integer\nassert_integer(ids.a)\nassert 0 <= ids.a % PRIME < range_check_builtin.bound, f'a = {ids.a} is out of range.'"
            .as_bytes();
        let mut vm = VirtualMachine::new(
            BigInt::new(Sign::Plus, vec![1, 0, 0, 0, 0, 0, 17, 134217728]),
            vec![(
                "range_check".to_string(),
                Box::new(RangeCheckBuiltinRunner::new(true, bigint!(8), 8)),
            )],
        );

        vm.segments.add(&mut vm.memory, None);

        //Initialize fp
        vm.run_context.fp = MaybeRelocatable::from((0, 4));
        //Create ids
        let mut ids = HashMap::<String, BigInt>::new();
        ids.insert(String::from("a"), bigint!(0));
        //Create references
        vm.references = vec![HintReference {
            register: Register::FP,
            offset: -4,
        }];
        //Execute the hint
        assert_eq!(
            execute_hint(&mut vm, hint_code, ids),
            Err(VirtualMachineError::FailedToGetIds)
        );
    }

    #[test]
    fn run_is_assert_le_felt_invalid() {
        let hint_code = "from starkware.cairo.common.math_utils import assert_integer\nassert_integer(ids.a)\nassert_integer(ids.b)\na = ids.a % PRIME\nb = ids.b % PRIME\nassert a <= b, f'a = {a} is not less than or equal to b = {b}.'\n\nids.small_inputs = int(\n    a < range_check_builtin.bound and (b - a) < range_check_builtin.bound)"
            .as_bytes();
        let mut vm = VirtualMachine::new(
            BigInt::new(Sign::Plus, vec![1, 0, 0, 0, 0, 0, 17, 134217728]),
            vec![(
                "range_check".to_string(),
                Box::new(RangeCheckBuiltinRunner::new(true, bigint!(8), 8)),
            )],
        );
        for _ in 0..2 {
            vm.segments.add(&mut vm.memory, None);
        }
        //Initialize fp
        vm.run_context.fp = MaybeRelocatable::from((0, 4));
        //Insert ids into memory
        //ids.a
        vm.memory
            .insert(
                &MaybeRelocatable::from((0, 0)),
                &MaybeRelocatable::from(bigint!(2)),
            )
            .unwrap();
        //ids.b
        vm.memory
            .insert(
                &MaybeRelocatable::from((0, 1)),
                &MaybeRelocatable::from(bigint!(1)),
            )
            .unwrap();
        //create memory gap, so ids.small_inputs contains None
        vm.memory
            .insert(
                &MaybeRelocatable::from((0, 3)),
                &MaybeRelocatable::from(bigint!(4)),
            )
            .unwrap();
        //Create ids
        let mut ids = HashMap::<String, BigInt>::new();
        ids.insert(String::from("a"), bigint!(0));
        ids.insert(String::from("b"), bigint!(1));
        ids.insert(String::from("small_inputs"), bigint!(2));
        //Create references
        vm.references = vec![
            HintReference {
                register: Register::FP,
                offset: -4,
            },
            HintReference {
                register: Register::FP,
                offset: -3,
            },
            HintReference {
                register: Register::FP,
                offset: -2,
            },
        ];
        //Execute the hint
        assert_eq!(
            execute_hint(&mut vm, hint_code, ids),
            Err(VirtualMachineError::NonLeFelt(bigint!(2), bigint!(1)))
        );
    }

    #[test]
    fn run_is_assert_le_felt_small_inputs_not_local() {
        let hint_code = "from starkware.cairo.common.math_utils import assert_integer\nassert_integer(ids.a)\nassert_integer(ids.b)\na = ids.a % PRIME\nb = ids.b % PRIME\nassert a <= b, f'a = {a} is not less than or equal to b = {b}.'\n\nids.small_inputs = int(\n    a < range_check_builtin.bound and (b - a) < range_check_builtin.bound)"
            .as_bytes();
        let mut vm = VirtualMachine::new(
            BigInt::new(Sign::Plus, vec![1, 0, 0, 0, 0, 0, 17, 134217728]),
            vec![(
                "range_check".to_string(),
                Box::new(RangeCheckBuiltinRunner::new(true, bigint!(8), 8)),
            )],
        );
        for _ in 0..2 {
            vm.segments.add(&mut vm.memory, None);
        }
        //Initialize fp
        vm.run_context.fp = MaybeRelocatable::from((0, 4));
        //Insert ids into memory
        //ids.a
        vm.memory
            .insert(
                &MaybeRelocatable::from((0, 0)),
                &MaybeRelocatable::from(bigint!(2)),
            )
            .unwrap();
        //ids.b
        vm.memory
            .insert(
                &MaybeRelocatable::from((0, 1)),
                &MaybeRelocatable::from(bigint!(1)),
            )
            .unwrap();
        //ids.small_inputs (insert into memory, instead of leaving a gap for it (local var))
        vm.memory
            .insert(
                &MaybeRelocatable::from((0, 2)),
                &MaybeRelocatable::from(bigint!(4)),
            )
            .unwrap();
        //Create ids
        let mut ids = HashMap::<String, BigInt>::new();
        ids.insert(String::from("a"), bigint!(0));
        ids.insert(String::from("b"), bigint!(1));
        ids.insert(String::from("small_inputs"), bigint!(2));
        //Create references
        vm.references = vec![
            HintReference {
                register: Register::FP,
                offset: -4,
            },
            HintReference {
                register: Register::FP,
                offset: -3,
            },
            HintReference {
                register: Register::FP,
                offset: -2,
            },
        ];
        //Execute the hint
        assert_eq!(
            execute_hint(&mut vm, hint_code, ids),
            Err(VirtualMachineError::FailedToGetIds)
        );
    }

    #[test]
    fn run_is_assert_le_felt_a_is_not_integer() {
        let hint_code = "from starkware.cairo.common.math_utils import assert_integer\nassert_integer(ids.a)\nassert_integer(ids.b)\na = ids.a % PRIME\nb = ids.b % PRIME\nassert a <= b, f'a = {a} is not less than or equal to b = {b}.'\n\nids.small_inputs = int(\n    a < range_check_builtin.bound and (b - a) < range_check_builtin.bound)"
            .as_bytes();
        let mut vm = VirtualMachine::new(
            BigInt::new(Sign::Plus, vec![1, 0, 0, 0, 0, 0, 17, 134217728]),
            vec![(
                "range_check".to_string(),
                Box::new(RangeCheckBuiltinRunner::new(true, bigint!(8), 8)),
            )],
        );
        for _ in 0..2 {
            vm.segments.add(&mut vm.memory, None);
        }
        //Initialize fp
        vm.run_context.fp = MaybeRelocatable::from((0, 4));
        //Insert ids into memory
        //ids.a
        vm.memory
            .insert(
                &MaybeRelocatable::from((0, 0)),
                &MaybeRelocatable::from((0, 0)),
            )
            .unwrap();
        //ids.b
        vm.memory
            .insert(
                &MaybeRelocatable::from((0, 1)),
                &MaybeRelocatable::from(bigint!(1)),
            )
            .unwrap();
        //create memory gap, so ids.small_inputs contains None
        vm.memory
            .insert(
                &MaybeRelocatable::from((0, 3)),
                &MaybeRelocatable::from(bigint!(4)),
            )
            .unwrap();
        //Create ids
        let mut ids = HashMap::<String, BigInt>::new();
        ids.insert(String::from("a"), bigint!(0));
        ids.insert(String::from("b"), bigint!(1));
        ids.insert(String::from("small_inputs"), bigint!(2));
        //Create references
        vm.references = vec![
            HintReference {
                register: Register::FP,
                offset: -4,
            },
            HintReference {
                register: Register::FP,
                offset: -3,
            },
            HintReference {
                register: Register::FP,
                offset: -2,
            },
        ];
        //Execute the hint
        assert_eq!(
            execute_hint(&mut vm, hint_code, ids),
            Err(VirtualMachineError::ExpectedInteger(
                MaybeRelocatable::from((0, 0))
            ))
        );
    }

    #[test]
    fn run_is_assert_le_felt_b_is_not_integer() {
        let hint_code = "from starkware.cairo.common.math_utils import assert_integer\nassert_integer(ids.a)\nassert_integer(ids.b)\na = ids.a % PRIME\nb = ids.b % PRIME\nassert a <= b, f'a = {a} is not less than or equal to b = {b}.'\n\nids.small_inputs = int(\n    a < range_check_builtin.bound and (b - a) < range_check_builtin.bound)"
            .as_bytes();
        let mut vm = VirtualMachine::new(
            BigInt::new(Sign::Plus, vec![1, 0, 0, 0, 0, 0, 17, 134217728]),
            vec![(
                "range_check".to_string(),
                Box::new(RangeCheckBuiltinRunner::new(true, bigint!(8), 8)),
            )],
        );
        for _ in 0..2 {
            vm.segments.add(&mut vm.memory, None);
        }
        //Initialize fp
        vm.run_context.fp = MaybeRelocatable::from((0, 4));
        //Insert ids into memory
        //ids.a
        vm.memory
            .insert(
                &MaybeRelocatable::from((0, 0)),
                &MaybeRelocatable::from(bigint!(1)),
            )
            .unwrap();
        //ids.b
        vm.memory
            .insert(
                &MaybeRelocatable::from((0, 1)),
                &MaybeRelocatable::from((0, 0)),
            )
            .unwrap();
        //create memory gap, so ids.small_inputs contains None
        vm.memory
            .insert(
                &MaybeRelocatable::from((0, 3)),
                &MaybeRelocatable::from(bigint!(4)),
            )
            .unwrap();
        //Create ids
        let mut ids = HashMap::<String, BigInt>::new();
        ids.insert(String::from("a"), bigint!(0));
        ids.insert(String::from("b"), bigint!(1));
        ids.insert(String::from("small_inputs"), bigint!(2));
        //Create references
        vm.references = vec![
            HintReference {
                register: Register::FP,
                offset: -4,
            },
            HintReference {
                register: Register::FP,
                offset: -3,
            },
            HintReference {
                register: Register::FP,
                offset: -2,
            },
        ];
        //Execute the hint
        assert_eq!(
            execute_hint(&mut vm, hint_code, ids),
            Err(VirtualMachineError::ExpectedInteger(
                MaybeRelocatable::from((0, 1))
            ))
        );
    }

    #[test]
    fn run_is_nn_hint_out_of_range_false() {
        let hint_code =
            "memory[ap] = 0 if 0 <= ((-ids.a - 1) % PRIME) < range_check_builtin.bound else 1"
                .as_bytes();
        let mut vm = VirtualMachine::new(
            BigInt::new(Sign::Plus, vec![1, 0, 0, 0, 0, 0, 17, 134217728]),
            vec![(
                "range_check".to_string(),
                Box::new(RangeCheckBuiltinRunner::new(true, bigint!(8), 8)),
            )],
        );
        for _ in 0..2 {
            vm.segments.add(&mut vm.memory, None);
        }
        //Initialize ap, fp
        vm.run_context.ap = MaybeRelocatable::from((1, 0));
        vm.run_context.fp = MaybeRelocatable::from((0, 1));
        //Insert ids into memory
        vm.memory
            .insert(
                &MaybeRelocatable::from((0, 0)),
                &MaybeRelocatable::from(bigint!(2)),
            )
            .unwrap();
        //Create ids
        let mut ids = HashMap::<String, BigInt>::new();
        ids.insert(String::from("a"), bigint!(0));
        //Create references
        vm.references = vec![HintReference {
            register: Register::FP,
            offset: -1,
        }];
        //Execute the hint
        execute_hint(&mut vm, hint_code, ids).expect("Error while executing hint");
        assert_eq!(
            vm.memory.get(&MaybeRelocatable::from((1, 0))),
            Ok(Some(&MaybeRelocatable::from(bigint!(1))))
        );
    }

    #[test]
    fn run_is_nn_hint_out_of_range_true() {
        let hint_code =
            "memory[ap] = 0 if 0 <= ((-ids.a - 1) % PRIME) < range_check_builtin.bound else 1"
                .as_bytes();
        let mut vm = VirtualMachine::new(
            BigInt::new(Sign::Plus, vec![1, 0, 0, 0, 0, 0, 17, 134217728]),
            vec![(
                "range_check".to_string(),
                Box::new(RangeCheckBuiltinRunner::new(true, bigint!(8), 8)),
            )],
        );
        for _ in 0..2 {
            vm.segments.add(&mut vm.memory, None);
        }
        //Initialize ap, fp
        vm.run_context.ap = MaybeRelocatable::from((1, 0));
        vm.run_context.fp = MaybeRelocatable::from((0, 1));
        //Insert ids into memory
        vm.memory
            .insert(
                &MaybeRelocatable::from((0, 0)),
                &MaybeRelocatable::from(bigint!(-1)),
            )
            .unwrap();
        //Create ids
        let mut ids = HashMap::<String, BigInt>::new();
        ids.insert(String::from("a"), bigint!(0));
        //Create references
        vm.references = vec![HintReference {
            register: Register::FP,
            offset: -1,
        }];
        //Execute the hint
        execute_hint(&mut vm, hint_code, ids).expect("Error while executing hint");
        assert_eq!(
            vm.memory.get(&MaybeRelocatable::from((1, 0))),
            Ok(Some(&MaybeRelocatable::from(bigint!(0))))
        );
    }
    #[test]
    fn run_assert_not_equal_int_false() {
        let hint_code = "from starkware.cairo.lang.vm.relocatable import RelocatableValue\nboth_ints = isinstance(ids.a, int) and isinstance(ids.b, int)\nboth_relocatable = (\n    isinstance(ids.a, RelocatableValue) and isinstance(ids.b, RelocatableValue) and\n    ids.a.segment_index == ids.b.segment_index)\nassert both_ints or both_relocatable, \\\n    f'assert_not_equal failed: non-comparable values: {ids.a}, {ids.b}.'\nassert (ids.a - ids.b) % PRIME != 0, f'assert_not_equal failed: {ids.a} = {ids.b}.'"
            .as_bytes();
        let mut vm = VirtualMachine::new(
            BigInt::new(Sign::Plus, vec![1, 0, 0, 0, 0, 0, 17, 134217728]),
            Vec::new(),
        );
        for _ in 0..2 {
            vm.segments.add(&mut vm.memory, None);
        }
        //Initialize ap, fp
        vm.run_context.ap = MaybeRelocatable::from((1, 0));
        vm.run_context.fp = MaybeRelocatable::from((0, 2));
        //Insert ids into memory
        vm.memory
            .insert(
                &MaybeRelocatable::from((0, 0)),
                &MaybeRelocatable::from(bigint!(1)),
            )
            .unwrap();
        vm.memory
            .insert(
                &MaybeRelocatable::from((0, 1)),
                &MaybeRelocatable::from(bigint!(1)),
            )
            .unwrap();
        //Create ids
        let mut ids = HashMap::<String, BigInt>::new();
        ids.insert(String::from("a"), bigint!(0));
        ids.insert(String::from("b"), bigint!(1));
        //Create references
        vm.references = vec![
            HintReference {
                register: Register::FP,
                offset: -2,
            },
            HintReference {
                register: Register::FP,
                offset: -1,
            },
        ];
        //Execute the hint
        assert_eq!(
            execute_hint(&mut vm, hint_code, ids),
            Err(VirtualMachineError::AssertNotEqualFail(
                MaybeRelocatable::from(bigint!(1)),
                MaybeRelocatable::from(bigint!(1))
            ))
        );
    }

    #[test]
    fn run_assert_not_equal_int_true() {
        let hint_code = "from starkware.cairo.lang.vm.relocatable import RelocatableValue\nboth_ints = isinstance(ids.a, int) and isinstance(ids.b, int)\nboth_relocatable = (\n    isinstance(ids.a, RelocatableValue) and isinstance(ids.b, RelocatableValue) and\n    ids.a.segment_index == ids.b.segment_index)\nassert both_ints or both_relocatable, \\\n    f'assert_not_equal failed: non-comparable values: {ids.a}, {ids.b}.'\nassert (ids.a - ids.b) % PRIME != 0, f'assert_not_equal failed: {ids.a} = {ids.b}.'"
            .as_bytes();
        let mut vm = VirtualMachine::new(
            BigInt::new(Sign::Plus, vec![1, 0, 0, 0, 0, 0, 17, 134217728]),
            Vec::new(),
        );
        for _ in 0..2 {
            vm.segments.add(&mut vm.memory, None);
        }
        //Initialize ap, fp
        vm.run_context.ap = MaybeRelocatable::from((1, 0));
        vm.run_context.fp = MaybeRelocatable::from((0, 2));
        //Insert ids into memory
        vm.memory
            .insert(
                &MaybeRelocatable::from((0, 0)),
                &MaybeRelocatable::from(bigint!(1)),
            )
            .unwrap();
        vm.memory
            .insert(
                &MaybeRelocatable::from((0, 1)),
                &MaybeRelocatable::from(bigint!(3)),
            )
            .unwrap();
        //Create ids
        let mut ids = HashMap::<String, BigInt>::new();
        ids.insert(String::from("a"), bigint!(0));
        ids.insert(String::from("b"), bigint!(1));
        //Create references
        vm.references = vec![
            HintReference {
                register: Register::FP,
                offset: -2,
            },
            HintReference {
                register: Register::FP,
                offset: -1,
            },
        ];
        //Execute the hint
        assert_eq!(execute_hint(&mut vm, hint_code, ids), Ok(()));
    }

    #[test]
    fn run_assert_not_equal_int_false_mod() {
        let hint_code = "from starkware.cairo.lang.vm.relocatable import RelocatableValue\nboth_ints = isinstance(ids.a, int) and isinstance(ids.b, int)\nboth_relocatable = (\n    isinstance(ids.a, RelocatableValue) and isinstance(ids.b, RelocatableValue) and\n    ids.a.segment_index == ids.b.segment_index)\nassert both_ints or both_relocatable, \\\n    f'assert_not_equal failed: non-comparable values: {ids.a}, {ids.b}.'\nassert (ids.a - ids.b) % PRIME != 0, f'assert_not_equal failed: {ids.a} = {ids.b}.'"
            .as_bytes();
        let mut vm = VirtualMachine::new(
            BigInt::new(Sign::Plus, vec![1, 0, 0, 0, 0, 0, 17, 134217728]),
            Vec::new(),
        );
        for _ in 0..2 {
            vm.segments.add(&mut vm.memory, None);
        }
        //Initialize ap, fp
        vm.run_context.ap = MaybeRelocatable::from((1, 0));
        vm.run_context.fp = MaybeRelocatable::from((0, 2));
        //Insert ids into memory
        vm.memory
            .insert(
                &MaybeRelocatable::from((0, 0)),
                //-1 % prime = prime -1
                &MaybeRelocatable::from(bigint!(-1)),
            )
            .unwrap();
        vm.memory
            .insert(
                &MaybeRelocatable::from((0, 1)),
                //prime -1
                &MaybeRelocatable::from(bigint_str!(
                    b"3618502788666131213697322783095070105623107215331596699973092056135872020480"
                )),
            )
            .unwrap();
        //Create ids
        let mut ids = HashMap::<String, BigInt>::new();
        ids.insert(String::from("a"), bigint!(0));
        ids.insert(String::from("b"), bigint!(1));
        //Create references
        vm.references = vec![
            HintReference {
                register: Register::FP,
                offset: -2,
            },
            HintReference {
                register: Register::FP,
                offset: -1,
            },
        ];
        //Execute the hint
        assert_eq!(
            execute_hint(&mut vm, hint_code, ids),
            Err(VirtualMachineError::AssertNotEqualFail(
                MaybeRelocatable::from(bigint!(-1)),
                MaybeRelocatable::from(bigint_str!(
                    b"3618502788666131213697322783095070105623107215331596699973092056135872020480"
                ))
            ))
        );
    }

    #[test]
    fn run_assert_not_equal_relocatable_false() {
        let hint_code = "from starkware.cairo.lang.vm.relocatable import RelocatableValue\nboth_ints = isinstance(ids.a, int) and isinstance(ids.b, int)\nboth_relocatable = (\n    isinstance(ids.a, RelocatableValue) and isinstance(ids.b, RelocatableValue) and\n    ids.a.segment_index == ids.b.segment_index)\nassert both_ints or both_relocatable, \\\n    f'assert_not_equal failed: non-comparable values: {ids.a}, {ids.b}.'\nassert (ids.a - ids.b) % PRIME != 0, f'assert_not_equal failed: {ids.a} = {ids.b}.'"
            .as_bytes();
        let mut vm = VirtualMachine::new(
            BigInt::new(Sign::Plus, vec![1, 0, 0, 0, 0, 0, 17, 134217728]),
            Vec::new(),
        );
        for _ in 0..2 {
            vm.segments.add(&mut vm.memory, None);
        }
        //Initialize ap, fp
        vm.run_context.ap = MaybeRelocatable::from((1, 0));
        vm.run_context.fp = MaybeRelocatable::from((0, 2));
        //Insert ids into memory
        vm.memory
            .insert(
                &MaybeRelocatable::from((0, 0)),
                &MaybeRelocatable::from((0, 0)),
            )
            .unwrap();
        vm.memory
            .insert(
                &MaybeRelocatable::from((0, 1)),
                &MaybeRelocatable::from((0, 0)),
            )
            .unwrap();
        //Create ids
        let mut ids = HashMap::<String, BigInt>::new();
        ids.insert(String::from("a"), bigint!(0));
        ids.insert(String::from("b"), bigint!(1));
        //Create references
        vm.references = vec![
            HintReference {
                register: Register::FP,
                offset: -2,
            },
            HintReference {
                register: Register::FP,
                offset: -1,
            },
        ];
        //Execute the hint
        assert_eq!(
            execute_hint(&mut vm, hint_code, ids),
            Err(VirtualMachineError::AssertNotEqualFail(
                MaybeRelocatable::from((0, 0)),
                MaybeRelocatable::from((0, 0))
            ))
        );
    }

    #[test]
    fn run_assert_not_equal_relocatable_true() {
        let hint_code = "from starkware.cairo.lang.vm.relocatable import RelocatableValue\nboth_ints = isinstance(ids.a, int) and isinstance(ids.b, int)\nboth_relocatable = (\n    isinstance(ids.a, RelocatableValue) and isinstance(ids.b, RelocatableValue) and\n    ids.a.segment_index == ids.b.segment_index)\nassert both_ints or both_relocatable, \\\n    f'assert_not_equal failed: non-comparable values: {ids.a}, {ids.b}.'\nassert (ids.a - ids.b) % PRIME != 0, f'assert_not_equal failed: {ids.a} = {ids.b}.'"
            .as_bytes();
        let mut vm = VirtualMachine::new(
            BigInt::new(Sign::Plus, vec![1, 0, 0, 0, 0, 0, 17, 134217728]),
            Vec::new(),
        );
        for _ in 0..2 {
            vm.segments.add(&mut vm.memory, None);
        }
        //Initialize ap, fp
        vm.run_context.ap = MaybeRelocatable::from((1, 0));
        vm.run_context.fp = MaybeRelocatable::from((0, 2));
        //Insert ids into memory
        vm.memory
            .insert(
                &MaybeRelocatable::from((0, 0)),
                &MaybeRelocatable::from((0, 1)),
            )
            .unwrap();
        vm.memory
            .insert(
                &MaybeRelocatable::from((0, 1)),
                &MaybeRelocatable::from((0, 0)),
            )
            .unwrap();
        //Create ids
        let mut ids = HashMap::<String, BigInt>::new();
        ids.insert(String::from("a"), bigint!(0));
        ids.insert(String::from("b"), bigint!(1));
        //Create references
        vm.references = vec![
            HintReference {
                register: Register::FP,
                offset: -2,
            },
            HintReference {
                register: Register::FP,
                offset: -1,
            },
        ];
        //Execute the hint
        assert_eq!(execute_hint(&mut vm, hint_code, ids), Ok(()));
    }

    #[test]
    fn run_assert_non_equal_relocatable_diff_index() {
        let hint_code = "from starkware.cairo.lang.vm.relocatable import RelocatableValue\nboth_ints = isinstance(ids.a, int) and isinstance(ids.b, int)\nboth_relocatable = (\n    isinstance(ids.a, RelocatableValue) and isinstance(ids.b, RelocatableValue) and\n    ids.a.segment_index == ids.b.segment_index)\nassert both_ints or both_relocatable, \\\n    f'assert_not_equal failed: non-comparable values: {ids.a}, {ids.b}.'\nassert (ids.a - ids.b) % PRIME != 0, f'assert_not_equal failed: {ids.a} = {ids.b}.'"
            .as_bytes();
        let mut vm = VirtualMachine::new(
            BigInt::new(Sign::Plus, vec![1, 0, 0, 0, 0, 0, 17, 134217728]),
            Vec::new(),
        );
        for _ in 0..2 {
            vm.segments.add(&mut vm.memory, None);
        }
        //Initialize ap, fp
        vm.run_context.ap = MaybeRelocatable::from((1, 0));
        vm.run_context.fp = MaybeRelocatable::from((0, 2));
        //Insert ids into memory
        vm.memory
            .insert(
                &MaybeRelocatable::from((0, 0)),
                &MaybeRelocatable::from((1, 0)),
            )
            .unwrap();
        vm.memory
            .insert(
                &MaybeRelocatable::from((0, 1)),
                &MaybeRelocatable::from((0, 0)),
            )
            .unwrap();
        //Create ids
        let mut ids = HashMap::<String, BigInt>::new();
        ids.insert(String::from("a"), bigint!(0));
        ids.insert(String::from("b"), bigint!(1));
        //Create references
        vm.references = vec![
            HintReference {
                register: Register::FP,
                offset: -2,
            },
            HintReference {
                register: Register::FP,
                offset: -1,
            },
        ];
        //Execute the hint
        assert_eq!(
            execute_hint(&mut vm, hint_code, ids),
            Err(VirtualMachineError::DiffIndexComp(
                relocatable!(1, 0),
                relocatable!(0, 0)
            ))
        );
    }

    #[test]
    fn run_assert_not_equal_relocatable_and_integer() {
        let hint_code = "from starkware.cairo.lang.vm.relocatable import RelocatableValue\nboth_ints = isinstance(ids.a, int) and isinstance(ids.b, int)\nboth_relocatable = (\n    isinstance(ids.a, RelocatableValue) and isinstance(ids.b, RelocatableValue) and\n    ids.a.segment_index == ids.b.segment_index)\nassert both_ints or both_relocatable, \\\n    f'assert_not_equal failed: non-comparable values: {ids.a}, {ids.b}.'\nassert (ids.a - ids.b) % PRIME != 0, f'assert_not_equal failed: {ids.a} = {ids.b}.'"
            .as_bytes();
        let mut vm = VirtualMachine::new(
            BigInt::new(Sign::Plus, vec![1, 0, 0, 0, 0, 0, 17, 134217728]),
            Vec::new(),
        );
        for _ in 0..2 {
            vm.segments.add(&mut vm.memory, None);
        }
        //Initialize ap, fp
        vm.run_context.ap = MaybeRelocatable::from((1, 0));
        vm.run_context.fp = MaybeRelocatable::from((0, 2));
        //Insert ids into memory
        vm.memory
            .insert(
                &MaybeRelocatable::from((0, 0)),
                &MaybeRelocatable::from((1, 0)),
            )
            .unwrap();
        vm.memory
            .insert(
                &MaybeRelocatable::from((0, 1)),
                &MaybeRelocatable::from(bigint!(1)),
            )
            .unwrap();
        //Create ids
        let mut ids = HashMap::<String, BigInt>::new();
        ids.insert(String::from("a"), bigint!(0));
        ids.insert(String::from("b"), bigint!(1));
        //Create references
        vm.references = vec![
            HintReference {
                register: Register::FP,
                offset: -2,
            },
            HintReference {
                register: Register::FP,
                offset: -1,
            },
        ];
        //Execute the hint
        assert_eq!(
            execute_hint(&mut vm, hint_code, ids),
            Err(VirtualMachineError::DiffTypeComparison(
                MaybeRelocatable::from((1, 0)),
                MaybeRelocatable::from(bigint!(1))
            ))
        );
    }

    #[test]
<<<<<<< HEAD
    fn run_split_int_assertion_invalid() {
        let hint_code = "assert ids.value == 0, 'split_int(): value is out of range.'".as_bytes();
=======
    fn run_assert_not_zero_true() {
        let hint_code =
    "from starkware.cairo.common.math_utils import assert_integer\nassert_integer(ids.value)\nassert ids.value % PRIME != 0, f'assert_not_zero failed: {ids.value} = 0.'".as_bytes();
>>>>>>> 9cc9c697
        let mut vm = VirtualMachine::new(
            BigInt::new(Sign::Plus, vec![1, 0, 0, 0, 0, 0, 17, 134217728]),
            Vec::new(),
        );
<<<<<<< HEAD
        for _ in 0..2 {
            vm.segments.add(&mut vm.memory, None);
        }
        //Initialize ap, fp
=======
        //Create references
        vm.references = vec![HintReference {
            register: Register::FP,
            offset: -1,
        }];
        vm.segments.add(&mut vm.memory, None);
        // }
        // //Initialize ap, fp
>>>>>>> 9cc9c697
        vm.run_context.ap = MaybeRelocatable::from((1, 0));
        vm.run_context.fp = MaybeRelocatable::from((0, 1));
        //Insert ids into memory
        vm.memory
            .insert(
                &MaybeRelocatable::from((0, 0)),
<<<<<<< HEAD
                &MaybeRelocatable::from(bigint!(1)),
=======
                &MaybeRelocatable::from(bigint!(5)),
>>>>>>> 9cc9c697
            )
            .unwrap();
        //Create ids
        let mut ids = HashMap::<String, BigInt>::new();
        ids.insert(String::from("value"), bigint!(0));
<<<<<<< HEAD
=======

        assert_eq!(execute_hint(&mut vm, hint_code, ids), Ok(()));
    }

    #[test]
    fn run_assert_not_zero_false() {
        let hint_code =
    "from starkware.cairo.common.math_utils import assert_integer\nassert_integer(ids.value)\nassert ids.value % PRIME != 0, f'assert_not_zero failed: {ids.value} = 0.'".as_bytes();
        let mut vm = VirtualMachine::new(
            BigInt::new(Sign::Plus, vec![1, 0, 0, 0, 0, 0, 17, 134217728]),
            Vec::new(),
        );
>>>>>>> 9cc9c697
        //Create references
        vm.references = vec![HintReference {
            register: Register::FP,
            offset: -1,
        }];
<<<<<<< HEAD
        //Execute the hint
        assert_eq!(
            execute_hint(&mut vm, hint_code, ids),
            Err(VirtualMachineError::SplitIntNotZero)
=======
        vm.segments.add(&mut vm.memory, None);
        // }
        // //Initialize ap, fp
        vm.run_context.ap = MaybeRelocatable::from((1, 0));
        vm.run_context.fp = MaybeRelocatable::from((0, 1));
        //Insert ids into memory
        vm.memory
            .insert(
                &MaybeRelocatable::from((0, 0)),
                &MaybeRelocatable::from(bigint!(0)),
            )
            .unwrap();
        //Create ids
        let mut ids = HashMap::<String, BigInt>::new();
        ids.insert(String::from("value"), bigint!(0));

        assert_eq!(
            execute_hint(&mut vm, hint_code, ids),
            Err(VirtualMachineError::AssertNotZero(bigint!(0), vm.prime))
>>>>>>> 9cc9c697
        );
    }

    #[test]
<<<<<<< HEAD
    fn run_split_int_assertion_valid() {
        let hint_code = "assert ids.value == 0, 'split_int(): value is out of range.'".as_bytes();
=======
    fn run_assert_not_zero_false_with_prime() {
        let hint_code =
    "from starkware.cairo.common.math_utils import assert_integer\nassert_integer(ids.value)\nassert ids.value % PRIME != 0, f'assert_not_zero failed: {ids.value} = 0.'".as_bytes();
>>>>>>> 9cc9c697
        let mut vm = VirtualMachine::new(
            BigInt::new(Sign::Plus, vec![1, 0, 0, 0, 0, 0, 17, 134217728]),
            Vec::new(),
        );
<<<<<<< HEAD
        for _ in 0..2 {
            vm.segments.add(&mut vm.memory, None);
        }
        //Initialize ap, fp
=======
        //Create references
        vm.references = vec![HintReference {
            register: Register::FP,
            offset: -1,
        }];
        vm.segments.add(&mut vm.memory, None);
        // }
        // //Initialize ap, fp
>>>>>>> 9cc9c697
        vm.run_context.ap = MaybeRelocatable::from((1, 0));
        vm.run_context.fp = MaybeRelocatable::from((0, 1));
        //Insert ids into memory
        vm.memory
            .insert(
                &MaybeRelocatable::from((0, 0)),
<<<<<<< HEAD
                &MaybeRelocatable::from(bigint!(0)),
=======
                &MaybeRelocatable::from(vm.prime.clone()),
>>>>>>> 9cc9c697
            )
            .unwrap();
        //Create ids
        let mut ids = HashMap::<String, BigInt>::new();
        ids.insert(String::from("value"), bigint!(0));
<<<<<<< HEAD
=======

        assert_eq!(
            execute_hint(&mut vm, hint_code, ids),
            Err(VirtualMachineError::AssertNotZero(
                vm.prime.clone(),
                vm.prime
            ))
        );
    }

    #[test]
    fn run_assert_not_zero_failed_to_get_reference() {
        let hint_code =
    "from starkware.cairo.common.math_utils import assert_integer\nassert_integer(ids.value)\nassert ids.value % PRIME != 0, f'assert_not_zero failed: {ids.value} = 0.'".as_bytes();
        let mut vm = VirtualMachine::new(
            BigInt::new(Sign::Plus, vec![1, 0, 0, 0, 0, 0, 17, 134217728]),
            Vec::new(),
        );
>>>>>>> 9cc9c697
        //Create references
        vm.references = vec![HintReference {
            register: Register::FP,
            offset: -1,
        }];
<<<<<<< HEAD
        //Execute the hint
        assert_eq!(execute_hint(&mut vm, hint_code, ids), Ok(()));
    }

    #[test]
    fn run_split_int_valid() {
        let hint_code = "memory[ids.output] = res = (int(ids.value) % PRIME) % ids.base\nassert res < ids.bound, f'split_int(): Limb {res} is out of range.'".as_bytes();
=======
        vm.segments.add(&mut vm.memory, None);
        // }
        // //Initialize ap, fp
        vm.run_context.ap = MaybeRelocatable::from((1, 0));
        vm.run_context.fp = MaybeRelocatable::from((0, 1));
        //Insert ids into memory
        vm.memory
            .insert(
                &MaybeRelocatable::from((0, 0)),
                &MaybeRelocatable::from(bigint!(5)),
            )
            .unwrap();
        //Create invalid id value
        let mut ids = HashMap::<String, BigInt>::new();
        ids.insert(String::from("value"), bigint!(10));

        assert_eq!(
            execute_hint(&mut vm, hint_code, ids),
            Err(VirtualMachineError::FailedToGetReference(bigint!(10)))
        );
    }

    #[test]
    fn run_assert_not_zero_incorrect_id() {
        let hint_code =
    "from starkware.cairo.common.math_utils import assert_integer\nassert_integer(ids.value)\nassert ids.value % PRIME != 0, f'assert_not_zero failed: {ids.value} = 0.'".as_bytes();
>>>>>>> 9cc9c697
        let mut vm = VirtualMachine::new(
            BigInt::new(Sign::Plus, vec![1, 0, 0, 0, 0, 0, 17, 134217728]),
            Vec::new(),
        );
<<<<<<< HEAD
        for _ in 0..3 {
            vm.segments.add(&mut vm.memory, None);
        }
        //Initialize ap, fp
        vm.run_context.ap = MaybeRelocatable::from((1, 0));
        vm.run_context.fp = MaybeRelocatable::from((0, 4));
        //Insert ids into memory
        //ids.output
        vm.memory
            .insert(
                &MaybeRelocatable::from((0, 0)),
                &MaybeRelocatable::from((2, 0)),
            )
            .unwrap();
        //ids.value
        vm.memory
            .insert(
                &MaybeRelocatable::from((0, 1)),
                &MaybeRelocatable::from(bigint!(2)),
            )
            .unwrap();
        //ids.base
        vm.memory
            .insert(
                &MaybeRelocatable::from((0, 2)),
                &MaybeRelocatable::from(bigint!(10)),
            )
            .unwrap();
        //ids.bound
        vm.memory
            .insert(
                &MaybeRelocatable::from((0, 3)),
                &MaybeRelocatable::from(bigint!(100)),
            )
            .unwrap();
        //Create ids
        let mut ids = HashMap::<String, BigInt>::new();
        ids.insert(String::from("output"), bigint!(0));
        ids.insert(String::from("value"), bigint!(1));
        ids.insert(String::from("base"), bigint!(2));
        ids.insert(String::from("bound"), bigint!(3));
        //Create references
        vm.references = vec![
            HintReference {
                register: Register::FP,
                offset: -4,
            },
            HintReference {
                register: Register::FP,
                offset: -3,
            },
            HintReference {
                register: Register::FP,
                offset: -2,
            },
            HintReference {
                register: Register::FP,
                offset: -1,
            },
        ];
        //Execute the hint
        assert_eq!(execute_hint(&mut vm, hint_code, ids), Ok(()));
        assert_eq!(
            vm.memory.get(&MaybeRelocatable::from((2, 0))),
            Ok(Some(&MaybeRelocatable::from(bigint!(2))))
=======
        //Create references
        vm.references = vec![HintReference {
            register: Register::FP,
            offset: -1,
        }];
        vm.segments.add(&mut vm.memory, None);
        // }
        // //Initialize ap, fp
        vm.run_context.ap = MaybeRelocatable::from((1, 0));
        vm.run_context.fp = MaybeRelocatable::from((0, 1));
        //Insert ids into memory
        vm.memory
            .insert(
                &MaybeRelocatable::from((0, 0)),
                &MaybeRelocatable::from(bigint!(0)),
            )
            .unwrap();
        //Create invalid id key
        let mut ids = HashMap::<String, BigInt>::new();
        ids.insert(String::from("incorrect_id"), bigint!(0));

        assert_eq!(
            execute_hint(&mut vm, hint_code, ids),
            Err(VirtualMachineError::IncorrectIds(
                vec![String::from("value")],
                vec![String::from("incorrect_id")],
            ))
>>>>>>> 9cc9c697
        );
    }

    #[test]
<<<<<<< HEAD
    fn run_split_int_invalid() {
        let hint_code = "memory[ids.output] = res = (int(ids.value) % PRIME) % ids.base\nassert res < ids.bound, f'split_int(): Limb {res} is out of range.'".as_bytes();
=======
    fn run_assert_not_zero_expected_integer_error() {
        let hint_code =
    "from starkware.cairo.common.math_utils import assert_integer\nassert_integer(ids.value)\nassert ids.value % PRIME != 0, f'assert_not_zero failed: {ids.value} = 0.'".as_bytes();
>>>>>>> 9cc9c697
        let mut vm = VirtualMachine::new(
            BigInt::new(Sign::Plus, vec![1, 0, 0, 0, 0, 0, 17, 134217728]),
            Vec::new(),
        );
<<<<<<< HEAD
        for _ in 0..3 {
            vm.segments.add(&mut vm.memory, None);
        }
        //Initialize ap, fp
        vm.run_context.ap = MaybeRelocatable::from((1, 0));
        vm.run_context.fp = MaybeRelocatable::from((0, 4));
        //Insert ids into memory
        //ids.output
        vm.memory
            .insert(
                &MaybeRelocatable::from((0, 0)),
                &MaybeRelocatable::from((2, 0)),
            )
            .unwrap();
        //ids.value
        vm.memory
            .insert(
                &MaybeRelocatable::from((0, 1)),
                &MaybeRelocatable::from(bigint!(100)),
            )
            .unwrap();
        //ids.base
        vm.memory
            .insert(
                &MaybeRelocatable::from((0, 2)),
                &MaybeRelocatable::from(bigint!(10000)),
            )
            .unwrap();
        //ids.bound
        vm.memory
            .insert(
                &MaybeRelocatable::from((0, 3)),
                &MaybeRelocatable::from(bigint!(10)),
=======
        vm.references = vec![HintReference {
            register: Register::FP,
            offset: -1,
        }];
        vm.segments.add(&mut vm.memory, None);
        // }
        // //Initialize ap, fp
        vm.run_context.ap = MaybeRelocatable::from((1, 0));
        vm.run_context.fp = MaybeRelocatable::from((0, 1));
        //Insert ids into memory
        vm.memory
            .insert(
                &MaybeRelocatable::from((0, 0)),
                &MaybeRelocatable::from((0, 0)),
>>>>>>> 9cc9c697
            )
            .unwrap();
        //Create ids
        let mut ids = HashMap::<String, BigInt>::new();
<<<<<<< HEAD
        ids.insert(String::from("output"), bigint!(0));
        ids.insert(String::from("value"), bigint!(1));
        ids.insert(String::from("base"), bigint!(2));
        ids.insert(String::from("bound"), bigint!(3));
        //Create references
        vm.references = vec![
            HintReference {
                register: Register::FP,
                offset: -4,
            },
            HintReference {
                register: Register::FP,
                offset: -3,
            },
            HintReference {
                register: Register::FP,
                offset: -2,
            },
            HintReference {
                register: Register::FP,
                offset: -1,
            },
        ];
        //Execute the hint
        assert_eq!(
            execute_hint(&mut vm, hint_code, ids),
            Err(VirtualMachineError::SplitIntLimbOutOfRange(bigint!(100)))
=======
        ids.insert(String::from("value"), bigint!(0));

        assert_eq!(
            execute_hint(&mut vm, hint_code, ids),
            Err(VirtualMachineError::ExpectedInteger(
                MaybeRelocatable::from((0, 0))
            ))
>>>>>>> 9cc9c697
        );
    }
}<|MERGE_RESOLUTION|>--- conflicted
+++ resolved
@@ -5,13 +5,8 @@
 use crate::types::instruction::Register;
 use crate::vm::errors::vm_errors::VirtualMachineError;
 use crate::vm::hints::hint_utils::{
-<<<<<<< HEAD
-    add_segment, assert_le_felt, assert_nn, assert_not_equal, is_nn, is_nn_out_of_range, split_int,
-    split_int_assert_range,
-=======
     add_segment, assert_le_felt, assert_nn, assert_not_equal, assert_not_zero, is_nn,
-    is_nn_out_of_range,
->>>>>>> 9cc9c697
+    is_nn_out_of_range, split_int, split_int_assert_range,
 };
 use crate::vm::vm_core::VirtualMachine;
 
@@ -1463,24 +1458,13 @@
     }
 
     #[test]
-<<<<<<< HEAD
-    fn run_split_int_assertion_invalid() {
-        let hint_code = "assert ids.value == 0, 'split_int(): value is out of range.'".as_bytes();
-=======
     fn run_assert_not_zero_true() {
         let hint_code =
     "from starkware.cairo.common.math_utils import assert_integer\nassert_integer(ids.value)\nassert ids.value % PRIME != 0, f'assert_not_zero failed: {ids.value} = 0.'".as_bytes();
->>>>>>> 9cc9c697
-        let mut vm = VirtualMachine::new(
-            BigInt::new(Sign::Plus, vec![1, 0, 0, 0, 0, 0, 17, 134217728]),
-            Vec::new(),
-        );
-<<<<<<< HEAD
-        for _ in 0..2 {
-            vm.segments.add(&mut vm.memory, None);
-        }
-        //Initialize ap, fp
-=======
+        let mut vm = VirtualMachine::new(
+            BigInt::new(Sign::Plus, vec![1, 0, 0, 0, 0, 0, 17, 134217728]),
+            Vec::new(),
+        );
         //Create references
         vm.references = vec![HintReference {
             register: Register::FP,
@@ -1489,25 +1473,18 @@
         vm.segments.add(&mut vm.memory, None);
         // }
         // //Initialize ap, fp
->>>>>>> 9cc9c697
         vm.run_context.ap = MaybeRelocatable::from((1, 0));
         vm.run_context.fp = MaybeRelocatable::from((0, 1));
         //Insert ids into memory
         vm.memory
             .insert(
                 &MaybeRelocatable::from((0, 0)),
-<<<<<<< HEAD
-                &MaybeRelocatable::from(bigint!(1)),
-=======
                 &MaybeRelocatable::from(bigint!(5)),
->>>>>>> 9cc9c697
             )
             .unwrap();
         //Create ids
         let mut ids = HashMap::<String, BigInt>::new();
         ids.insert(String::from("value"), bigint!(0));
-<<<<<<< HEAD
-=======
 
         assert_eq!(execute_hint(&mut vm, hint_code, ids), Ok(()));
     }
@@ -1520,18 +1497,11 @@
             BigInt::new(Sign::Plus, vec![1, 0, 0, 0, 0, 0, 17, 134217728]),
             Vec::new(),
         );
->>>>>>> 9cc9c697
         //Create references
         vm.references = vec![HintReference {
             register: Register::FP,
             offset: -1,
         }];
-<<<<<<< HEAD
-        //Execute the hint
-        assert_eq!(
-            execute_hint(&mut vm, hint_code, ids),
-            Err(VirtualMachineError::SplitIntNotZero)
-=======
         vm.segments.add(&mut vm.memory, None);
         // }
         // //Initialize ap, fp
@@ -1551,29 +1521,17 @@
         assert_eq!(
             execute_hint(&mut vm, hint_code, ids),
             Err(VirtualMachineError::AssertNotZero(bigint!(0), vm.prime))
->>>>>>> 9cc9c697
-        );
-    }
-
-    #[test]
-<<<<<<< HEAD
-    fn run_split_int_assertion_valid() {
-        let hint_code = "assert ids.value == 0, 'split_int(): value is out of range.'".as_bytes();
-=======
+        );
+    }
+
+    #[test]
     fn run_assert_not_zero_false_with_prime() {
         let hint_code =
     "from starkware.cairo.common.math_utils import assert_integer\nassert_integer(ids.value)\nassert ids.value % PRIME != 0, f'assert_not_zero failed: {ids.value} = 0.'".as_bytes();
->>>>>>> 9cc9c697
-        let mut vm = VirtualMachine::new(
-            BigInt::new(Sign::Plus, vec![1, 0, 0, 0, 0, 0, 17, 134217728]),
-            Vec::new(),
-        );
-<<<<<<< HEAD
-        for _ in 0..2 {
-            vm.segments.add(&mut vm.memory, None);
-        }
-        //Initialize ap, fp
-=======
+        let mut vm = VirtualMachine::new(
+            BigInt::new(Sign::Plus, vec![1, 0, 0, 0, 0, 0, 17, 134217728]),
+            Vec::new(),
+        );
         //Create references
         vm.references = vec![HintReference {
             register: Register::FP,
@@ -1582,25 +1540,18 @@
         vm.segments.add(&mut vm.memory, None);
         // }
         // //Initialize ap, fp
->>>>>>> 9cc9c697
         vm.run_context.ap = MaybeRelocatable::from((1, 0));
         vm.run_context.fp = MaybeRelocatable::from((0, 1));
         //Insert ids into memory
         vm.memory
             .insert(
                 &MaybeRelocatable::from((0, 0)),
-<<<<<<< HEAD
-                &MaybeRelocatable::from(bigint!(0)),
-=======
                 &MaybeRelocatable::from(vm.prime.clone()),
->>>>>>> 9cc9c697
             )
             .unwrap();
         //Create ids
         let mut ids = HashMap::<String, BigInt>::new();
         ids.insert(String::from("value"), bigint!(0));
-<<<<<<< HEAD
-=======
 
         assert_eq!(
             execute_hint(&mut vm, hint_code, ids),
@@ -1619,21 +1570,11 @@
             BigInt::new(Sign::Plus, vec![1, 0, 0, 0, 0, 0, 17, 134217728]),
             Vec::new(),
         );
->>>>>>> 9cc9c697
         //Create references
         vm.references = vec![HintReference {
             register: Register::FP,
             offset: -1,
         }];
-<<<<<<< HEAD
-        //Execute the hint
-        assert_eq!(execute_hint(&mut vm, hint_code, ids), Ok(()));
-    }
-
-    #[test]
-    fn run_split_int_valid() {
-        let hint_code = "memory[ids.output] = res = (int(ids.value) % PRIME) % ids.base\nassert res < ids.bound, f'split_int(): Limb {res} is out of range.'".as_bytes();
-=======
         vm.segments.add(&mut vm.memory, None);
         // }
         // //Initialize ap, fp
@@ -1660,12 +1601,150 @@
     fn run_assert_not_zero_incorrect_id() {
         let hint_code =
     "from starkware.cairo.common.math_utils import assert_integer\nassert_integer(ids.value)\nassert ids.value % PRIME != 0, f'assert_not_zero failed: {ids.value} = 0.'".as_bytes();
->>>>>>> 9cc9c697
-        let mut vm = VirtualMachine::new(
-            BigInt::new(Sign::Plus, vec![1, 0, 0, 0, 0, 0, 17, 134217728]),
-            Vec::new(),
-        );
-<<<<<<< HEAD
+        let mut vm = VirtualMachine::new(
+            BigInt::new(Sign::Plus, vec![1, 0, 0, 0, 0, 0, 17, 134217728]),
+            Vec::new(),
+        );
+        //Create references
+        vm.references = vec![HintReference {
+            register: Register::FP,
+            offset: -1,
+        }];
+        vm.segments.add(&mut vm.memory, None);
+        // }
+        // //Initialize ap, fp
+        vm.run_context.ap = MaybeRelocatable::from((1, 0));
+        vm.run_context.fp = MaybeRelocatable::from((0, 1));
+        //Insert ids into memory
+        vm.memory
+            .insert(
+                &MaybeRelocatable::from((0, 0)),
+                &MaybeRelocatable::from(bigint!(0)),
+            )
+            .unwrap();
+        //Create invalid id key
+        let mut ids = HashMap::<String, BigInt>::new();
+        ids.insert(String::from("incorrect_id"), bigint!(0));
+
+        assert_eq!(
+            execute_hint(&mut vm, hint_code, ids),
+            Err(VirtualMachineError::IncorrectIds(
+                vec![String::from("value")],
+                vec![String::from("incorrect_id")],
+            ))
+        );
+    }
+
+    #[test]
+    fn run_assert_not_zero_expected_integer_error() {
+        let hint_code =
+    "from starkware.cairo.common.math_utils import assert_integer\nassert_integer(ids.value)\nassert ids.value % PRIME != 0, f'assert_not_zero failed: {ids.value} = 0.'".as_bytes();
+        let mut vm = VirtualMachine::new(
+            BigInt::new(Sign::Plus, vec![1, 0, 0, 0, 0, 0, 17, 134217728]),
+            Vec::new(),
+        );
+        vm.references = vec![HintReference {
+            register: Register::FP,
+            offset: -1,
+        }];
+        vm.segments.add(&mut vm.memory, None);
+        // }
+        // //Initialize ap, fp
+        vm.run_context.ap = MaybeRelocatable::from((1, 0));
+        vm.run_context.fp = MaybeRelocatable::from((0, 1));
+        //Insert ids into memory
+        vm.memory
+            .insert(
+                &MaybeRelocatable::from((0, 0)),
+                &MaybeRelocatable::from((0, 0)),
+            )
+            .unwrap();
+        //Create ids
+        let mut ids = HashMap::<String, BigInt>::new();
+        ids.insert(String::from("value"), bigint!(0));
+
+        assert_eq!(
+            execute_hint(&mut vm, hint_code, ids),
+            Err(VirtualMachineError::ExpectedInteger(
+                MaybeRelocatable::from((0, 0))
+            ))
+        );
+    }
+
+    #[test]
+    fn run_split_int_assertion_invalid() {
+        let hint_code = "assert ids.value == 0, 'split_int(): value is out of range.'".as_bytes();
+        let mut vm = VirtualMachine::new(
+            BigInt::new(Sign::Plus, vec![1, 0, 0, 0, 0, 0, 17, 134217728]),
+            Vec::new(),
+        );
+        for _ in 0..2 {
+            vm.segments.add(&mut vm.memory, None);
+        }
+        //Initialize ap, fp
+        vm.run_context.ap = MaybeRelocatable::from((1, 0));
+        vm.run_context.fp = MaybeRelocatable::from((0, 1));
+        //Insert ids into memory
+        vm.memory
+            .insert(
+                &MaybeRelocatable::from((0, 0)),
+                &MaybeRelocatable::from(bigint!(1)),
+            )
+            .unwrap();
+        //Create ids
+        let mut ids = HashMap::<String, BigInt>::new();
+        ids.insert(String::from("value"), bigint!(0));
+        //Create references
+        vm.references = vec![HintReference {
+            register: Register::FP,
+            offset: -1,
+        }];
+        //Execute the hint
+        assert_eq!(
+            execute_hint(&mut vm, hint_code, ids),
+            Err(VirtualMachineError::SplitIntNotZero)
+        );
+    }
+
+    #[test]
+    fn run_split_int_assertion_valid() {
+        let hint_code = "assert ids.value == 0, 'split_int(): value is out of range.'".as_bytes();
+        let mut vm = VirtualMachine::new(
+            BigInt::new(Sign::Plus, vec![1, 0, 0, 0, 0, 0, 17, 134217728]),
+            Vec::new(),
+        );
+        for _ in 0..2 {
+            vm.segments.add(&mut vm.memory, None);
+        }
+        //Initialize ap, fp
+        vm.run_context.ap = MaybeRelocatable::from((1, 0));
+        vm.run_context.fp = MaybeRelocatable::from((0, 1));
+        //Insert ids into memory
+        vm.memory
+            .insert(
+                &MaybeRelocatable::from((0, 0)),
+                &MaybeRelocatable::from(bigint!(0)),
+            )
+            .unwrap();
+        //Create ids
+        let mut ids = HashMap::<String, BigInt>::new();
+        ids.insert(String::from("value"), bigint!(0));
+        //Create references
+        vm.references = vec![HintReference {
+            register: Register::FP,
+            offset: -1,
+        }];
+        //Execute the hint
+        assert_eq!(execute_hint(&mut vm, hint_code, ids), Ok(()));
+    }
+
+    #[test]
+    fn run_split_int_valid() {
+        let hint_code = "memory[ids.output] = res = (int(ids.value) % PRIME) % ids.base\nassert res < ids.bound, f'split_int(): Limb {res} is out of range.'".as_bytes();
+        let mut vm = VirtualMachine::new(
+            BigInt::new(Sign::Plus, vec![1, 0, 0, 0, 0, 0, 17, 134217728]),
+            Vec::new(),
+        );
         for _ in 0..3 {
             vm.segments.add(&mut vm.memory, None);
         }
@@ -1731,52 +1810,16 @@
         assert_eq!(
             vm.memory.get(&MaybeRelocatable::from((2, 0))),
             Ok(Some(&MaybeRelocatable::from(bigint!(2))))
-=======
-        //Create references
-        vm.references = vec![HintReference {
-            register: Register::FP,
-            offset: -1,
-        }];
-        vm.segments.add(&mut vm.memory, None);
-        // }
-        // //Initialize ap, fp
-        vm.run_context.ap = MaybeRelocatable::from((1, 0));
-        vm.run_context.fp = MaybeRelocatable::from((0, 1));
-        //Insert ids into memory
-        vm.memory
-            .insert(
-                &MaybeRelocatable::from((0, 0)),
-                &MaybeRelocatable::from(bigint!(0)),
-            )
-            .unwrap();
-        //Create invalid id key
-        let mut ids = HashMap::<String, BigInt>::new();
-        ids.insert(String::from("incorrect_id"), bigint!(0));
-
-        assert_eq!(
-            execute_hint(&mut vm, hint_code, ids),
-            Err(VirtualMachineError::IncorrectIds(
-                vec![String::from("value")],
-                vec![String::from("incorrect_id")],
-            ))
->>>>>>> 9cc9c697
-        );
-    }
-
-    #[test]
-<<<<<<< HEAD
+        );
+    }
+
+    #[test]
     fn run_split_int_invalid() {
         let hint_code = "memory[ids.output] = res = (int(ids.value) % PRIME) % ids.base\nassert res < ids.bound, f'split_int(): Limb {res} is out of range.'".as_bytes();
-=======
-    fn run_assert_not_zero_expected_integer_error() {
-        let hint_code =
-    "from starkware.cairo.common.math_utils import assert_integer\nassert_integer(ids.value)\nassert ids.value % PRIME != 0, f'assert_not_zero failed: {ids.value} = 0.'".as_bytes();
->>>>>>> 9cc9c697
-        let mut vm = VirtualMachine::new(
-            BigInt::new(Sign::Plus, vec![1, 0, 0, 0, 0, 0, 17, 134217728]),
-            Vec::new(),
-        );
-<<<<<<< HEAD
+        let mut vm = VirtualMachine::new(
+            BigInt::new(Sign::Plus, vec![1, 0, 0, 0, 0, 0, 17, 134217728]),
+            Vec::new(),
+        );
         for _ in 0..3 {
             vm.segments.add(&mut vm.memory, None);
         }
@@ -1810,27 +1853,10 @@
             .insert(
                 &MaybeRelocatable::from((0, 3)),
                 &MaybeRelocatable::from(bigint!(10)),
-=======
-        vm.references = vec![HintReference {
-            register: Register::FP,
-            offset: -1,
-        }];
-        vm.segments.add(&mut vm.memory, None);
-        // }
-        // //Initialize ap, fp
-        vm.run_context.ap = MaybeRelocatable::from((1, 0));
-        vm.run_context.fp = MaybeRelocatable::from((0, 1));
-        //Insert ids into memory
-        vm.memory
-            .insert(
-                &MaybeRelocatable::from((0, 0)),
-                &MaybeRelocatable::from((0, 0)),
->>>>>>> 9cc9c697
-            )
-            .unwrap();
-        //Create ids
-        let mut ids = HashMap::<String, BigInt>::new();
-<<<<<<< HEAD
+            )
+            .unwrap();
+        //Create ids
+        let mut ids = HashMap::<String, BigInt>::new();
         ids.insert(String::from("output"), bigint!(0));
         ids.insert(String::from("value"), bigint!(1));
         ids.insert(String::from("base"), bigint!(2));
@@ -1858,15 +1884,6 @@
         assert_eq!(
             execute_hint(&mut vm, hint_code, ids),
             Err(VirtualMachineError::SplitIntLimbOutOfRange(bigint!(100)))
-=======
-        ids.insert(String::from("value"), bigint!(0));
-
-        assert_eq!(
-            execute_hint(&mut vm, hint_code, ids),
-            Err(VirtualMachineError::ExpectedInteger(
-                MaybeRelocatable::from((0, 0))
-            ))
->>>>>>> 9cc9c697
         );
     }
 }