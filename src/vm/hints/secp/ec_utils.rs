--- conflicted
+++ resolved
@@ -327,13 +327,7 @@
 #[cfg(test)]
 mod tests {
     use super::*;
-<<<<<<< HEAD
     use crate::types::exec_scope::{get_exec_scopes_proxy, ExecutionScopes};
-    use crate::types::instruction::Register;
-=======
-    use crate::bigint_str;
-    use crate::types::exec_scope::{get_exec_scopes_proxy, ExecutionScopes, PyValueType};
->>>>>>> 520ae091
     use crate::types::relocatable::MaybeRelocatable;
     use crate::utils::test_utils::*;
     use crate::vm::errors::memory_errors::MemoryError;
