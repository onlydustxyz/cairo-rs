use crate::{
    bigint,
    hint_processor::hint_processor_definition::{HintProcessor, HintReference},
    types::{
        exec_scope::ExecutionScopes,
        instruction::Register,
        program::Program,
        relocatable::{relocate_value, MaybeRelocatable, Relocatable},
    },
    utils::{is_subsequence, to_field_element},
    vm::{
        errors::{
            memory_errors::MemoryError, runner_errors::RunnerError, trace_errors::TraceError,
            vm_errors::VirtualMachineError,
        },
        {
            runners::builtin_runner::{
                BitwiseBuiltinRunner, BuiltinRunner, EcOpBuiltinRunner, HashBuiltinRunner,
                OutputBuiltinRunner, RangeCheckBuiltinRunner,
            },
            trace::trace_entry::{relocate_trace_register, RelocatedTraceEntry},
            vm_core::VirtualMachine,
        },
    },
};
use num_bigint::BigInt;
use std::{any::Any, collections::HashMap, io};

pub struct CairoRunner<'a> {
    program: Program,
    pub vm: VirtualMachine,
    _layout: String,
    final_pc: Option<Relocatable>,
    program_base: Option<Relocatable>,
    execution_base: Option<Relocatable>,
    initial_ap: Option<Relocatable>,
    initial_fp: Option<Relocatable>,
    initial_pc: Option<Relocatable>,
    pub relocated_memory: Vec<Option<BigInt>>,
    pub relocated_trace: Option<Vec<RelocatedTraceEntry>>,
    pub exec_scopes: ExecutionScopes,
    hint_executor: &'a dyn HintProcessor,
}

impl<'a> CairoRunner<'a> {
    pub fn new(
        program: &Program,
        trace_enabled: bool,
        hint_executor: &'a dyn HintProcessor,
    ) -> Result<CairoRunner<'a>, RunnerError> {
        let builtin_ordered_list = vec![
            String::from("output"),
            String::from("pedersen"),
            String::from("range_check"),
            String::from("ecdsa"),
            String::from("bitwise"),
            String::from("ec_op"),
        ];
        if !is_subsequence(&program.builtins, &builtin_ordered_list) {
            return Err(RunnerError::DisorderedBuiltins);
        };
        let mut builtin_runners = Vec::<(String, Box<dyn BuiltinRunner>)>::new();
        for builtin_name in program.builtins.iter() {
            if builtin_name == "output" {
                builtin_runners.push((
                    builtin_name.clone(),
                    Box::new(OutputBuiltinRunner::new(true)),
                ));
            }

            if builtin_name == "pedersen" {
                builtin_runners.push((
                    builtin_name.clone(),
                    Box::new(HashBuiltinRunner::new(true, 8)),
                ));
            }

            if builtin_name == "range_check" {
                //Information for Buitin info taken from here https://github.com/starkware-libs/cairo-lang/blob/b614d1867c64f3fb2cf4a4879348cfcf87c3a5a7/src/starkware/cairo/lang/instances.py#L115
                builtin_runners.push((
                    builtin_name.clone(),
                    Box::new(RangeCheckBuiltinRunner::new(true, bigint!(8), 8)),
                ));
            }
            if builtin_name == "bitwise" {
                builtin_runners.push((
                    builtin_name.clone(),
                    Box::new(BitwiseBuiltinRunner::new(true, 256)),
                ));
            }
            if builtin_name == "ec_op" {
                builtin_runners.push((
                    builtin_name.clone(),
                    Box::new(EcOpBuiltinRunner::new(true, 256)),
                ));
            }
        }
        //Initialize a vm, with empty values, will later be filled with actual data in initialize_vm
        Ok(CairoRunner {
            program: program.clone(),
            _layout: String::from("plain"),
            vm: VirtualMachine::new(program.prime.clone(), builtin_runners, trace_enabled),
            final_pc: None,
            program_base: None,
            execution_base: None,
            initial_ap: None,
            initial_fp: None,
            initial_pc: None,
            relocated_memory: Vec::new(),
            relocated_trace: None,
            hint_executor,
            exec_scopes: ExecutionScopes::new(),
        })
    }
    ///Creates the necessary segments for the program, execution, and each builtin on the MemorySegmentManager and stores the first adress of each of this new segments as each owner's base
    pub fn initialize_segments(&mut self, program_base: Option<Relocatable>) {
        self.program_base = match program_base {
            Some(base) => Some(base),
            None => Some(self.vm.segments.add(&mut self.vm.memory, None)),
        };
        self.execution_base = Some(self.vm.segments.add(&mut self.vm.memory, None));
        for (_key, builtin_runner) in self.vm.builtin_runners.iter_mut() {
            builtin_runner.initialize_segments(&mut self.vm.segments, &mut self.vm.memory);
        }
    }

    fn initialize_state(
        &mut self,
        entrypoint: usize,
        stack: Vec<MaybeRelocatable>,
    ) -> Result<(), RunnerError> {
        if let Some(prog_base) = self.program_base.clone() {
            let initial_pc = Relocatable {
                segment_index: prog_base.segment_index,
                offset: prog_base.offset + entrypoint,
            };
            self.initial_pc = Some(initial_pc);
            self.vm
                .segments
                .load_data(
                    &mut self.vm.memory,
                    &MaybeRelocatable::RelocatableValue(prog_base),
                    self.program.data.clone(),
                )
                .map_err(RunnerError::MemoryInitializationError)?;
        }
        if let Some(exec_base) = &self.execution_base {
            self.vm
                .segments
                .load_data(
                    &mut self.vm.memory,
                    &MaybeRelocatable::RelocatableValue(exec_base.clone()),
                    stack,
                )
                .map_err(RunnerError::MemoryInitializationError)?;
        } else {
            return Err(RunnerError::NoProgBase);
        }
        Ok(())
    }

    fn initialize_function_entrypoint(
        &mut self,
        entrypoint: usize,
        mut stack: Vec<MaybeRelocatable>,
        return_fp: MaybeRelocatable,
    ) -> Result<MaybeRelocatable, RunnerError> {
        let end = self.vm.segments.add(&mut self.vm.memory, None);
        stack.append(&mut vec![
            return_fp,
            MaybeRelocatable::RelocatableValue(end.clone()),
        ]);
        if let Some(base) = &self.execution_base {
            self.initial_fp = Some(Relocatable {
                segment_index: base.segment_index,
                offset: base.offset + stack.len(),
            });
            self.initial_ap = self.initial_fp.clone();
        } else {
            return Err(RunnerError::NoExecBaseForEntrypoint);
        }
        self.initialize_state(entrypoint, stack)?;
        self.final_pc = Some(end.clone());
        Ok(MaybeRelocatable::RelocatableValue(end))
    }

    ///Initializes state for running a program from the main() entrypoint.
    ///If self.proof_mode == True, the execution starts from the start label rather then the main() function.
    ///Returns the value of the program counter after returning from main.
    pub fn initialize_main_entrypoint(&mut self) -> Result<MaybeRelocatable, RunnerError> {
        //self.execution_public_memory = Vec::new() -> Not used now
        let mut stack = Vec::new();
        for (_name, builtin_runner) in self.vm.builtin_runners.iter() {
            stack.append(&mut builtin_runner.initial_stack()?);
        }
        //Different process if proof_mode is enabled
        let return_fp = self.vm.segments.add(&mut self.vm.memory, None);
        if let Some(main) = &self.program.main {
            let main_clone = *main;
            Ok(self.initialize_function_entrypoint(
                main_clone,
                stack,
                MaybeRelocatable::RelocatableValue(return_fp),
            )?)
        } else {
            Err(RunnerError::MissingMain)
        }
    }

    pub fn initialize_vm(&mut self) -> Result<(), RunnerError> {
        self.vm.run_context.pc = self.initial_pc.as_ref().ok_or(RunnerError::NoPC)?.clone();
        self.vm.run_context.ap = self.initial_ap.as_ref().ok_or(RunnerError::NoAP)?.offset;
        self.vm.run_context.fp = self.initial_fp.as_ref().ok_or(RunnerError::NoFP)?.offset;
        self.vm._program_base = Some(MaybeRelocatable::from(
            self.program_base.as_ref().ok_or(RunnerError::NoProgBase)?,
        ));
        for (_, builtin) in self.vm.builtin_runners.iter() {
            builtin.add_validation_rule(&mut self.vm.memory);
        }
        self.vm
            .memory
            .validate_existing_memory()
            .map_err(RunnerError::MemoryValidationError)
    }

    fn get_reference_list(&self) -> HashMap<usize, HintReference> {
        let mut references = HashMap::<usize, HintReference>::new();

        for (i, reference) in self.program.reference_manager.references.iter().enumerate() {
            references.insert(
                i,
                HintReference {
                    register: reference.value_address.register.clone(),
                    offset1: reference.value_address.offset1,
                    offset2: reference.value_address.offset2,
                    inner_dereference: reference.value_address.inner_dereference,
                    dereference: reference.value_address.dereference,
                    immediate: reference.value_address.immediate.clone(),
                    // only store `ap` tracking data if the reference is referred to it
                    ap_tracking_data: if reference.value_address.register == Some(Register::FP) {
                        None
                    } else {
                        Some(reference.ap_tracking_data.clone())
                    },
                },
            );
        }
        references
    }

    /// Gets the data used by the HintProcessor to execute each hint
    fn get_hint_data_dictionary(
        &self,
        references: &HashMap<usize, HintReference>,
    ) -> Result<HashMap<usize, Vec<Box<dyn Any>>>, VirtualMachineError> {
        let mut hint_data_dictionary = HashMap::<usize, Vec<Box<dyn Any>>>::new();
        for (hint_index, hints) in self.program.hints.iter() {
            for hint in hints {
                let hint_data = self.hint_executor.compile_hint(
                    &hint.code,
                    &hint.flow_tracking_data.ap_tracking,
                    &hint.flow_tracking_data.reference_ids,
                    references,
                );
                hint_data_dictionary
                    .entry(*hint_index)
                    .or_insert(vec![])
                    .push(
                        hint_data
                            .map_err(|_| VirtualMachineError::CompileHintFail(hint.code.clone()))?,
                    );
            }
        }
        Ok(hint_data_dictionary)
    }

    pub fn run_until_pc(&mut self, address: MaybeRelocatable) -> Result<(), VirtualMachineError> {
        let references = self.get_reference_list();
        let hint_data_dictionary = self.get_hint_data_dictionary(&references)?;
        while self.vm.run_context.get_pc() != address {
            self.vm.step(
                self.hint_executor,
                &mut self.exec_scopes,
                &hint_data_dictionary,
            )?;
        }
        Ok(())
    }

    ///Relocates the VM's memory, turning bidimensional indexes into contiguous numbers, and values into BigInts
    /// Uses the relocation_table to asign each index a number according to the value on its segment number
    fn relocate_memory(&mut self, relocation_table: &Vec<usize>) -> Result<(), MemoryError> {
        if !(self.relocated_memory.is_empty()) {
            return Err(MemoryError::Relocation);
        }
        //Relocated addresses start at 1
        self.relocated_memory.push(None);
        for (index, segment) in self.vm.memory.data.iter().enumerate() {
            if self.relocated_memory.len() != relocation_table[index] {
                return Err(MemoryError::Relocation);
            }

            for element in segment {
                match element {
                    Some(elem) => self
                        .relocated_memory
                        .push(Some(relocate_value(elem.clone(), relocation_table)?)),
                    None => self.relocated_memory.push(None),
                }
            }
        }
        Ok(())
    }

    ///Relocates the VM's trace, turning relocatable registers to numbered ones
    fn relocate_trace(&mut self, relocation_table: &Vec<usize>) -> Result<(), TraceError> {
        if self.relocated_trace.is_some() {
            return Err(TraceError::AlreadyRelocated);
        }

        let trace = self
            .vm
            .trace
            .as_ref()
            .ok_or(TraceError::TraceNotEnabled)?
            .iter();
        let mut relocated_trace = Vec::<RelocatedTraceEntry>::with_capacity(trace.len());
        for entry in trace {
            relocated_trace.push(RelocatedTraceEntry {
                pc: relocate_trace_register(&entry.pc, relocation_table)?,
                ap: relocate_trace_register(&entry.ap, relocation_table)?,
                fp: relocate_trace_register(&entry.fp, relocation_table)?,
            })
        }
        self.relocated_trace = Some(relocated_trace);
        Ok(())
    }

    pub fn relocate(&mut self) -> Result<(), TraceError> {
        self.vm.segments.compute_effective_sizes(&self.vm.memory);
        // relocate_segments can fail if compute_effective_sizes is not called before.
        // The expect should be unreachable.
        let relocation_table = self
            .vm
            .segments
            .relocate_segments()
            .expect("compute_effective_sizes called but relocate_memory still returned error");
        if let Err(memory_error) = self.relocate_memory(&relocation_table) {
            return Err(TraceError::MemoryError(memory_error));
        }
        if self.vm.trace.is_some() {
            self.relocate_trace(&relocation_table)?;
        }
        Ok(())
    }

    pub fn get_output(&mut self) -> Result<Option<String>, RunnerError> {
        let mut output = Vec::<u8>::new();
        self.write_output(&mut output)?;
        let output = String::from_utf8(output).map_err(|_| RunnerError::FailedStringConversion)?;
        Ok(Some(output))
    }

    ///Writes the values hosted in the output builtin's segment
    /// Does nothing if the output builtin is not present in the program
    pub fn write_output(&mut self, stdout: &mut dyn io::Write) -> Result<(), RunnerError> {
        //If the output builtin is present it will always be the first one
        if !self.vm.builtin_runners.is_empty() && self.vm.builtin_runners[0].0 == *"output" {
            let builtin = &self.vm.builtin_runners[0].1;
            self.vm.segments.compute_effective_sizes(&self.vm.memory);
            let base = builtin.base().ok_or(RunnerError::UninitializedBase)?;
            // After this if block,
            // segment_used_sizes is always Some(_)
            if self.vm.segments.segment_used_sizes == None {
                self.vm.segments.compute_effective_sizes(&self.vm.memory);
            }
            // See previous comment, the unwrap below is safe.
            for i in 0..self.vm.segments.segment_used_sizes.as_ref().unwrap()[base.segment_index] {
                let value = self
                    .vm
                    .memory
                    .get(&MaybeRelocatable::RelocatableValue(base.clone()).add_usize_mod(i, None))
                    .map_err(RunnerError::FailedMemoryGet)?;

                if let Some(&MaybeRelocatable::Int(ref num)) = value {
                    let write_result = writeln!(
                        stdout,
                        "{}",
                        to_field_element(num.clone(), self.vm.prime.clone())
                    );
                    if write_result.is_err() {
                        return Err(RunnerError::WriteFail);
                    }
                }
            }
        }
        Ok(())
    }
}

#[cfg(test)]
mod tests {
    use super::*;
    use crate::{
        bigint_str,
        hint_processor::builtin_hint_processor::builtin_hint_processor_definition::BuiltinHintProcessor,
        relocatable,
        serde::deserialize_program::ReferenceManager,
        utils::test_utils::*,
        vm::{trace::trace_entry::TraceEntry, vm_memory::memory::Memory},
    };
    use num_bigint::Sign;
    use num_traits::FromPrimitive;
    use std::collections::HashMap;

    #[test]
    fn create_cairo_runner_with_disordered_builtins() {
        //This test works with basic Program definition, will later be updated to use Program::new() when fully defined
        let program = Program {
            builtins: vec![String::from("range_check"), String::from("output")],
            prime: bigint!(17),
            data: Vec::new(),
            main: None,
            hints: HashMap::new(),
            reference_manager: ReferenceManager {
                references: Vec::new(),
            },
        };
        let hint_processor = BuiltinHintProcessor::new_empty();
        let cairo_runner = CairoRunner::new(&program, false, &hint_processor);
        assert!(cairo_runner.is_err());
    }

    #[test]
    fn create_cairo_runner_with_ordered_but_missing_builtins() {
        //This test works with basic Program definition, will later be updated to use Program::new() when fully defined
        let program = Program {
            builtins: vec![String::from("output"), String::from("ecdsa")],
            prime: bigint!(17),
            data: Vec::new(),
            main: None,
            hints: HashMap::new(),
            reference_manager: ReferenceManager {
                references: Vec::new(),
            },
        };
        let hint_processor = BuiltinHintProcessor::new_empty();
        //We only check that the creation doesnt panic
        let _cairo_runner = CairoRunner::new(&program, false, &hint_processor);
    }

    #[test]
    fn initialize_segments_with_base() {
        //This test works with basic Program definition, will later be updated to use Program::new() when fully defined
        let program = Program {
            builtins: vec![String::from("output")],
            prime: bigint!(17),
            data: Vec::new(),
            main: None,
            hints: HashMap::new(),
            reference_manager: ReferenceManager {
                references: Vec::new(),
            },
        };
        let hint_processor = BuiltinHintProcessor::new_empty();
        let mut cairo_runner = CairoRunner::new(&program, false, &hint_processor).unwrap();
        let program_base = Some(Relocatable {
            segment_index: 5,
            offset: 9,
        });
        cairo_runner.vm.segments.num_segments = 6;
        cairo_runner.initialize_segments(program_base);
        assert_eq!(
            cairo_runner.program_base,
            Some(Relocatable {
                segment_index: 5,
                offset: 9,
            })
        );
        assert_eq!(
            cairo_runner.execution_base,
            Some(Relocatable {
                segment_index: 6,
                offset: 0,
            })
        );
        assert_eq!(cairo_runner.vm.builtin_runners[0].0, String::from("output"));
        assert_eq!(
            cairo_runner.vm.builtin_runners[0].1.base(),
            Some(relocatable!(7, 0))
        );

        assert_eq!(cairo_runner.vm.segments.num_segments, 8);
    }

    #[test]
    fn initialize_segments_no_base() {
        //This test works with basic Program definition, will later be updated to use Program::new() when fully defined
        let program = Program {
            builtins: vec![String::from("output")],
            prime: bigint!(17),
            data: Vec::new(),
            main: None,
            hints: HashMap::new(),
            reference_manager: ReferenceManager {
                references: Vec::new(),
            },
        };
        let hint_processor = BuiltinHintProcessor::new_empty();
        let mut cairo_runner = CairoRunner::new(&program, false, &hint_processor).unwrap();
        cairo_runner.initialize_segments(None);
        assert_eq!(
            cairo_runner.program_base,
            Some(Relocatable {
                segment_index: 0,
                offset: 0
            })
        );
        assert_eq!(
            cairo_runner.execution_base,
            Some(Relocatable {
                segment_index: 1,
                offset: 0
            })
        );
        assert_eq!(cairo_runner.vm.builtin_runners[0].0, String::from("output"));
        assert_eq!(
            cairo_runner.vm.builtin_runners[0].1.base(),
            Some(relocatable!(2, 0))
        );

        assert_eq!(cairo_runner.vm.segments.num_segments, 3);
    }

    #[test]
    fn initialize_state_empty_data_and_stack() {
        //This test works with basic Program definition, will later be updated to use Program::new() when fully defined
        let program = Program {
            builtins: vec![String::from("output")],
            prime: bigint!(17),
            data: Vec::new(),
            main: None,
            hints: HashMap::new(),
            reference_manager: ReferenceManager {
                references: Vec::new(),
            },
        };
        let hint_processor = BuiltinHintProcessor::new_empty();
        let mut cairo_runner = CairoRunner::new(&program, false, &hint_processor).unwrap();
        cairo_runner.program_base = Some(relocatable!(1, 0));
        cairo_runner.execution_base = Some(relocatable!(2, 0));
        let stack = Vec::new();
        cairo_runner.initialize_state(1, stack).unwrap();
        assert_eq!(
            cairo_runner.initial_pc,
            Some(Relocatable {
                segment_index: 1,
                offset: 1
            })
        );
    }

    #[test]
    fn initialize_state_some_data_empty_stack() {
        //This test works with basic Program definition, will later be updated to use Program::new() when fully defined
        let program = Program {
            builtins: vec![String::from("output")],
            prime: bigint!(17),
            data: vec![
                MaybeRelocatable::from(bigint!(4)),
                MaybeRelocatable::from(bigint!(6)),
            ],
            main: None,
            hints: HashMap::new(),
            reference_manager: ReferenceManager {
                references: Vec::new(),
            },
        };
        let hint_processor = BuiltinHintProcessor::new_empty();
        let mut cairo_runner = CairoRunner::new(&program, false, &hint_processor).unwrap();
        for _ in 0..2 {
            cairo_runner
                .vm
                .segments
                .add(&mut cairo_runner.vm.memory, None);
        }
        cairo_runner.program_base = Some(Relocatable {
            segment_index: 1,
            offset: 0,
        });
        cairo_runner.execution_base = Some(relocatable!(2, 0));
        let stack = Vec::new();
        cairo_runner.initialize_state(1, stack).unwrap();
        check_memory!(cairo_runner.vm.memory, ((1, 0), 4), ((1, 1), 6));
    }

    #[test]
    fn initialize_state_empty_data_some_stack() {
        //This test works with basic Program definition, will later be updated to use Program::new() when fully defined
        let program = Program {
            builtins: vec![String::from("output")],
            prime: bigint!(17),
            data: Vec::new(),
            main: None,
            hints: HashMap::new(),
            reference_manager: ReferenceManager {
                references: Vec::new(),
            },
        };
        let hint_processor = BuiltinHintProcessor::new_empty();
        let mut cairo_runner = CairoRunner::new(&program, false, &hint_processor).unwrap();
        for _ in 0..3 {
            cairo_runner
                .vm
                .segments
                .add(&mut cairo_runner.vm.memory, None);
        }
        cairo_runner.program_base = Some(relocatable!(1, 0));
        cairo_runner.execution_base = Some(relocatable!(2, 0));
        let stack = vec![
            MaybeRelocatable::from(bigint!(4)),
            MaybeRelocatable::from(bigint!(6)),
        ];
        cairo_runner.initialize_state(1, stack).unwrap();
        check_memory!(cairo_runner.vm.memory, ((2, 0), 4), ((2, 1), 6));
    }

    #[test]
    fn initialize_state_no_program_base() {
        //This test works with basic Program definition, will later be updated to use Program::new() when fully defined
        let program = Program {
            builtins: vec![String::from("output")],
            prime: bigint!(17),
            data: Vec::new(),
            main: None,
            hints: HashMap::new(),
            reference_manager: ReferenceManager {
                references: Vec::new(),
            },
        };
        let hint_processor = BuiltinHintProcessor::new_empty();
        let mut cairo_runner = CairoRunner::new(&program, false, &hint_processor).unwrap();
        for _ in 0..2 {
            cairo_runner
                .vm
                .segments
                .add(&mut cairo_runner.vm.memory, None);
        }
        cairo_runner.execution_base = Some(Relocatable {
            segment_index: 2,
            offset: 0,
        });
        let stack = vec![
            MaybeRelocatable::from(bigint!(4)),
            MaybeRelocatable::from(bigint!(6)),
        ];
        assert!(cairo_runner.initialize_state(1, stack).is_err());
    }

    #[test]
    #[should_panic]
    fn initialize_state_no_execution_base() {
        //This test works with basic Program definition, will later be updated to use Program::new() when fully defined
        let program = Program {
            builtins: vec![String::from("output")],
            prime: bigint!(17),
            data: Vec::new(),
            main: None,
            hints: HashMap::new(),
            reference_manager: ReferenceManager {
                references: Vec::new(),
            },
        };
        let hint_processor = BuiltinHintProcessor::new_empty();
        let mut cairo_runner = CairoRunner::new(&program, false, &hint_processor).unwrap();
        for _ in 0..2 {
            cairo_runner
                .vm
                .segments
                .add(&mut cairo_runner.vm.memory, None);
        }
        cairo_runner.program_base = Some(relocatable!(1, 0));
        let stack = vec![
            MaybeRelocatable::from(bigint!(4)),
            MaybeRelocatable::from(bigint!(6)),
        ];
        cairo_runner.initialize_state(1, stack).unwrap();
    }

    #[test]
    fn initialize_function_entrypoint_empty_stack() {
        //This test works with basic Program definition, will later be updated to use Program::new() when fully defined
        let program = Program {
            builtins: vec![String::from("output")],
            prime: bigint!(17),
            data: Vec::new(),
            main: None,
            hints: HashMap::new(),
            reference_manager: ReferenceManager {
                references: Vec::new(),
            },
        };
        let hint_processor = BuiltinHintProcessor::new_empty();
        let mut cairo_runner = CairoRunner::new(&program, false, &hint_processor).unwrap();
        for _ in 0..2 {
            cairo_runner
                .vm
                .segments
                .add(&mut cairo_runner.vm.memory, None);
        }
        cairo_runner.program_base = Some(relocatable!(0, 0));
        cairo_runner.execution_base = Some(relocatable!(1, 0));
        let stack = Vec::new();
        let return_fp = MaybeRelocatable::from(bigint!(9));
        cairo_runner
            .initialize_function_entrypoint(0, stack, return_fp)
            .unwrap();
        assert_eq!(cairo_runner.initial_fp, cairo_runner.initial_ap);
        assert_eq!(cairo_runner.initial_fp, Some(relocatable!(1, 2)));
        check_memory!(cairo_runner.vm.memory, ((1, 0), 9), ((1, 1), (2, 0)));
    }

    #[test]
    fn initialize_function_entrypoint_some_stack() {
        //This test works with basic Program definition, will later be updated to use Program::new() when fully defined
        let program = Program {
            builtins: vec![String::from("output")],
            prime: bigint!(17),
            data: Vec::new(),
            main: None,
            hints: HashMap::new(),
            reference_manager: ReferenceManager {
                references: Vec::new(),
            },
        };
        let hint_processor = BuiltinHintProcessor::new_empty();
        let mut cairo_runner = CairoRunner::new(&program, false, &hint_processor).unwrap();
        for _ in 0..2 {
            cairo_runner
                .vm
                .segments
                .add(&mut cairo_runner.vm.memory, None);
        }
        cairo_runner.program_base = Some(relocatable!(0, 0));
        cairo_runner.execution_base = Some(relocatable!(1, 0));
        let stack = vec![MaybeRelocatable::from(bigint!(7))];
        let return_fp = MaybeRelocatable::from(bigint!(9));
        cairo_runner
            .initialize_function_entrypoint(1, stack, return_fp)
            .unwrap();
        assert_eq!(cairo_runner.initial_fp, cairo_runner.initial_ap);
        assert_eq!(cairo_runner.initial_fp, Some(relocatable!(1, 3)));
        check_memory!(
            cairo_runner.vm.memory,
            ((1, 0), 7),
            ((1, 1), 9),
            ((1, 2), (2, 0))
        );
    }

    #[test]
    #[should_panic]
    fn initialize_function_entrypoint_no_execution_base() {
        //This test works with basic Program definition, will later be updated to use Program::new() when fully defined
        let program = Program {
            builtins: vec![String::from("output")],
            prime: bigint!(17),
            data: Vec::new(),
            main: None,
            hints: HashMap::new(),
            reference_manager: ReferenceManager {
                references: Vec::new(),
            },
        };
        let hint_processor = BuiltinHintProcessor::new_empty();
        let mut cairo_runner = CairoRunner::new(&program, false, &hint_processor).unwrap();
        let stack = vec![MaybeRelocatable::from(bigint!(7))];
        let return_fp = MaybeRelocatable::from(bigint!(9));
        cairo_runner
            .initialize_function_entrypoint(1, stack, return_fp)
            .unwrap();
    }

    #[test]
    #[should_panic]
    fn initialize_main_entrypoint_no_main() {
        //This test works with basic Program definition, will later be updated to use Program::new() when fully defined
        let program = Program {
            builtins: vec![String::from("output")],
            prime: bigint!(17),
            data: Vec::new(),
            main: None,
            hints: HashMap::new(),
            reference_manager: ReferenceManager {
                references: Vec::new(),
            },
        };
        let hint_processor = BuiltinHintProcessor::new_empty();
        let mut cairo_runner = CairoRunner::new(&program, false, &hint_processor).unwrap();
        cairo_runner.initialize_main_entrypoint().unwrap();
    }

    #[test]
    fn initialize_main_entrypoint() {
        //This test works with basic Program definition, will later be updated to use Program::new() when fully defined
        let program = Program {
            builtins: Vec::new(),
            prime: bigint!(17),
            data: Vec::new(),
            main: Some(1),
            hints: HashMap::new(),
            reference_manager: ReferenceManager {
                references: Vec::new(),
            },
        };
        let hint_processor = BuiltinHintProcessor::new_empty();
        let mut cairo_runner = CairoRunner::new(&program, false, &hint_processor).unwrap();
        cairo_runner.program_base = Some(relocatable!(0, 0));
        cairo_runner.execution_base = Some(relocatable!(0, 0));
        let return_pc = cairo_runner.initialize_main_entrypoint().unwrap();
        assert_eq!(return_pc, MaybeRelocatable::from((1, 0)));
    }

    #[test]
    fn initialize_vm_no_builtins() {
        //This test works with basic Program definition, will later be updated to use Program::new() when fully defined
        let program = Program {
            builtins: Vec::new(),
            prime: bigint!(17),
            data: Vec::new(),
            main: Some(1),
            hints: HashMap::new(),
            reference_manager: ReferenceManager {
                references: Vec::new(),
            },
        };
        let hint_processor = BuiltinHintProcessor::new_empty();
        let mut cairo_runner = CairoRunner::new(&program, false, &hint_processor).unwrap();
        cairo_runner.program_base = Some(relocatable!(0, 0));
        cairo_runner.initial_pc = Some(relocatable!(0, 1));
        cairo_runner.initial_ap = Some(relocatable!(1, 2));
        cairo_runner.initial_fp = Some(relocatable!(1, 2));
        cairo_runner.initialize_vm().unwrap();
        assert_eq!(cairo_runner.vm.run_context.pc, relocatable!(0, 1));
        assert_eq!(cairo_runner.vm.run_context.ap, 2);
        assert_eq!(cairo_runner.vm.run_context.fp, 2);
        assert_eq!(
            cairo_runner.vm._program_base,
            Some(MaybeRelocatable::from((0, 0)))
        );
    }

    #[test]
    fn initialize_vm_with_range_check_valid() {
        //This test works with basic Program definition, will later be updated to use Program::new() when fully defined
        let program = Program {
            builtins: vec![String::from("range_check")],
            prime: bigint!(17),
            data: Vec::new(),
            main: Some(1),
            hints: HashMap::new(),
            reference_manager: ReferenceManager {
                references: Vec::new(),
            },
        };
        let hint_processor = BuiltinHintProcessor::new_empty();
        let mut cairo_runner = CairoRunner::new(&program, false, &hint_processor).unwrap();
        cairo_runner.initial_pc = Some(relocatable!(0, 1));
        cairo_runner.initial_ap = Some(relocatable!(1, 2));
        cairo_runner.initial_fp = Some(relocatable!(1, 2));
        cairo_runner.initialize_segments(None);
        cairo_runner.vm.memory = memory![((2, 0), 23), ((2, 1), 233)];
        assert_eq!(
            cairo_runner.vm.builtin_runners[0].0,
            String::from("range_check")
        );
        assert_eq!(
            cairo_runner.vm.builtin_runners[0].1.base(),
            Some(relocatable!(2, 0))
        );
        cairo_runner.initialize_vm().unwrap();
        assert!(cairo_runner
            .vm
            .memory
            .validated_addresses
            .contains(&MaybeRelocatable::from((2, 0))));
        assert!(cairo_runner
            .vm
            .memory
            .validated_addresses
            .contains(&MaybeRelocatable::from((2, 1))));
        assert_eq!(cairo_runner.vm.memory.validated_addresses.len(), 2);
    }

    #[test]
    fn initialize_vm_with_range_check_invalid() {
        //This test works with basic Program definition, will later be updated to use Program::new() when fully defined
        let program = Program {
            builtins: vec![String::from("range_check")],
            prime: bigint!(17),
            data: Vec::new(),
            main: Some(1),
            hints: HashMap::new(),
            reference_manager: ReferenceManager {
                references: Vec::new(),
            },
        };
        let hint_processor = BuiltinHintProcessor::new_empty();
        let mut cairo_runner = CairoRunner::new(&program, false, &hint_processor).unwrap();
        cairo_runner.initial_pc = Some(relocatable!(0, 1));
        cairo_runner.initial_ap = Some(relocatable!(1, 2));
        cairo_runner.initial_fp = Some(relocatable!(1, 2));
        cairo_runner.initialize_segments(None);
        cairo_runner.vm.memory = memory![((2, 1), 23), ((2, 4), (-1))];

        assert_eq!(
            cairo_runner.initialize_vm(),
            Err(RunnerError::MemoryValidationError(MemoryError::FoundNonInt))
        );
    }

    //Integration tests for initialization phase

    #[test]
    /* Program used:
    func myfunc(a: felt) -> (r: felt):
        let b = a * 2
        return(b)
    end

    func main():
        let a = 1
        let b = myfunc(a)
        return()
    end

    main = 3
    data = [5207990763031199744, 2, 2345108766317314046, 5189976364521848832, 1, 1226245742482522112, 3618502788666131213697322783095070105623107215331596699973092056135872020476, 2345108766317314046]
    */
    fn initialization_phase_no_builtins() {
        let program = Program {
            builtins: vec![],
            prime: bigint!(17),
            data: vec![
                MaybeRelocatable::from(bigint!(5207990763031199744_i64)),
                MaybeRelocatable::from(bigint!(2)),
                MaybeRelocatable::from(bigint!(2345108766317314046_i64)),
                MaybeRelocatable::from(bigint!(5189976364521848832_i64)),
                MaybeRelocatable::from(bigint!(1)),
                MaybeRelocatable::from(bigint!(1226245742482522112_i64)),
                MaybeRelocatable::from((
                    b"3618502788666131213697322783095070105623107215331596699973092056135872020476",
                    10,
                )),
                MaybeRelocatable::from(bigint!(2345108766317314046_i64)),
            ],
            main: Some(3),
            hints: HashMap::new(),
            reference_manager: ReferenceManager {
                references: Vec::new(),
            },
        };
        let hint_processor = BuiltinHintProcessor::new_empty();
        let mut cairo_runner = CairoRunner::new(&program, false, &hint_processor).unwrap();
        cairo_runner.initialize_segments(None);
        cairo_runner.initialize_main_entrypoint().unwrap();
        cairo_runner.initialize_vm().unwrap();

        assert_eq!(cairo_runner.program_base, Some(relocatable!(0, 0)));
        assert_eq!(cairo_runner.execution_base, Some(relocatable!(1, 0)));
        assert_eq!(cairo_runner.final_pc, Some(relocatable!(3, 0)));

        //RunContext check
        //Registers
        assert_eq!(cairo_runner.vm.run_context.pc, relocatable!(0, 3));
        assert_eq!(cairo_runner.vm.run_context.ap, 2);
        assert_eq!(cairo_runner.vm.run_context.fp, 2);
        //Memory
        check_memory!(
            cairo_runner.vm.memory,
            ((0, 0), 5207990763031199744_i64),
            ((0, 1), 2),
            ((0, 2), 2345108766317314046_i64),
            ((0, 3), 5189976364521848832_i64),
            ((0, 4), 1),
            ((0, 5), 1226245742482522112_i64),
            (
                (0, 6),
                (
                    b"3618502788666131213697322783095070105623107215331596699973092056135872020476",
                    10
                )
            ),
            ((0, 7), 2345108766317314046_i64),
            ((1, 0), (2, 0)),
            ((1, 1), (3, 0))
        );
    }

    #[test]
    /*Program used:
    %builtins output

    from starkware.cairo.common.serialize import serialize_word

    func main{output_ptr: felt*}():
        let a = 1
        serialize_word(a)
        return()
    end

    main = 4
    data = [4612671182993129469, 5198983563776393216, 1, 2345108766317314046, 5191102247248822272, 5189976364521848832, 1, 1226245742482522112, 3618502788666131213697322783095070105623107215331596699973092056135872020474, 2345108766317314046]
    */
    fn initialization_phase_output_builtin() {
        let program = Program {
            builtins: vec![String::from("output")],
            prime: bigint!(17),
            data: vec![
                MaybeRelocatable::from(bigint!(4612671182993129469_i64)),
                MaybeRelocatable::from(bigint!(5198983563776393216_i64)),
                MaybeRelocatable::from(bigint!(1)),
                MaybeRelocatable::from(bigint!(2345108766317314046_i64)),
                MaybeRelocatable::from(bigint!(5191102247248822272_i64)),
                MaybeRelocatable::from(bigint!(5189976364521848832_i64)),
                MaybeRelocatable::from(bigint!(1)),
                MaybeRelocatable::from(bigint!(1226245742482522112_i64)),
                MaybeRelocatable::from((
                    b"3618502788666131213697322783095070105623107215331596699973092056135872020474",
                    10,
                )),
                MaybeRelocatable::from(bigint!(2345108766317314046_i64)),
            ],
            main: Some(4),
            hints: HashMap::new(),
            reference_manager: ReferenceManager {
                references: Vec::new(),
            },
        };
        let hint_processor = BuiltinHintProcessor::new_empty();
        let mut cairo_runner = CairoRunner::new(&program, false, &hint_processor).unwrap();
        cairo_runner.initialize_segments(None);
        cairo_runner.initialize_main_entrypoint().unwrap();
        cairo_runner.initialize_vm().unwrap();

        assert_eq!(cairo_runner.program_base, Some(relocatable!(0, 0)));
        assert_eq!(cairo_runner.execution_base, Some(relocatable!(1, 0)));
        assert_eq!(cairo_runner.final_pc, Some(relocatable!(4, 0)));

        //RunContext check
        //Registers
        assert_eq!(cairo_runner.vm.run_context.pc, relocatable!(0, 4));
        assert_eq!(cairo_runner.vm.run_context.ap, 3);
        assert_eq!(cairo_runner.vm.run_context.fp, 3);
        //Memory
        check_memory!(
            cairo_runner.vm.memory,
            ((0, 0), 4612671182993129469_i64),
            ((0, 1), 5198983563776393216_i64),
            ((0, 2), 1),
            ((0, 3), 2345108766317314046_i64),
            ((0, 4), 5191102247248822272_i64),
            ((0, 5), 5189976364521848832_i64),
            ((0, 6), 1),
            ((0, 7), 1226245742482522112_i64),
            (
                (0, 8),
                (
                    b"3618502788666131213697322783095070105623107215331596699973092056135872020476",
                    10
                )
            ),
            ((0, 9), 2345108766317314046_i64),
            ((1, 0), (2, 0)),
            ((1, 1), (3, 0)),
            ((1, 2), (4, 0))
        );
<<<<<<< HEAD
=======
        assert_eq!(
            cairo_runner
                .vm
                .memory
                .get(&MaybeRelocatable::from((0, 1)))
                .unwrap(),
            Some(&MaybeRelocatable::from(
                BigInt::from_i64(5198983563776393216).unwrap()
            ))
        );
        assert_eq!(
            cairo_runner
                .vm
                .memory
                .get(&MaybeRelocatable::from((0, 2)))
                .unwrap(),
            Some(&MaybeRelocatable::from(bigint!(1)))
        );
        assert_eq!(
            cairo_runner
                .vm
                .memory
                .get(&MaybeRelocatable::from((0, 3)))
                .unwrap(),
            Some(&MaybeRelocatable::from(
                BigInt::from_i64(2345108766317314046).unwrap()
            ))
        );
        assert_eq!(
            cairo_runner
                .vm
                .memory
                .get(&MaybeRelocatable::from((0, 4)))
                .unwrap(),
            Some(&MaybeRelocatable::from(
                BigInt::from_i64(5191102247248822272).unwrap()
            ))
        );
        assert_eq!(
            cairo_runner
                .vm
                .memory
                .get(&MaybeRelocatable::from((0, 5)))
                .unwrap(),
            Some(&MaybeRelocatable::from(
                BigInt::from_i64(5189976364521848832).unwrap()
            ))
        );
        assert_eq!(
            cairo_runner
                .vm
                .memory
                .get(&MaybeRelocatable::from((0, 6)))
                .unwrap(),
            Some(&MaybeRelocatable::from(bigint!(1)))
        );
        assert_eq!(
            cairo_runner
                .vm
                .memory
                .get(&MaybeRelocatable::from((0, 7)))
                .unwrap(),
            Some(&MaybeRelocatable::from(
                BigInt::from_i64(1226245742482522112).unwrap()
            ))
        );
        assert_eq!(
            cairo_runner
                .vm
                .memory
                .get(&MaybeRelocatable::from((0, 8)))
                .unwrap(),
            Some(&MaybeRelocatable::Int(BigInt::new(
                Sign::Plus,
                vec![
                    4294967290, 4294967295, 4294967295, 4294967295, 4294967295, 4294967295, 16,
                    134217728
                ]
            )))
        );
        assert_eq!(
            cairo_runner
                .vm
                .memory
                .get(&MaybeRelocatable::from((0, 9)))
                .unwrap(),
            Some(&MaybeRelocatable::from(
                BigInt::from_i64(2345108766317314046).unwrap()
            ))
        );
        assert_eq!(
            cairo_runner
                .vm
                .memory
                .get(&MaybeRelocatable::from((1, 0)))
                .unwrap(),
            Some(&MaybeRelocatable::from((2, 0)))
        );
        assert_eq!(
            cairo_runner
                .vm
                .memory
                .get(&MaybeRelocatable::from((1, 1)))
                .unwrap(),
            Some(&MaybeRelocatable::from((3, 0)))
        );
        assert_eq!(
            cairo_runner
                .vm
                .memory
                .get(&MaybeRelocatable::from((1, 2)))
                .unwrap(),
            Some(&MaybeRelocatable::from((4, 0)))
        );
>>>>>>> 9d6cfe52
    }

    #[test]
    /*Program used:
    %builtins range_check

    func check_range{range_check_ptr}(num):

        # Check that 0 <= num < 2**64.
        [range_check_ptr] = num
        assert [range_check_ptr + 1] = 2 ** 64 - 1 - num
        let range_check_ptr = range_check_ptr + 2
        return()
    end

    func main{range_check_ptr}():
        check_range(7)
        return()
    end

    main = 8
    data = [4612671182993129469, 5189976364521848832, 18446744073709551615, 5199546496550207487, 4612389712311386111, 5198983563776393216, 2, 2345108766317314046, 5191102247248822272, 5189976364521848832, 7, 1226245742482522112, 3618502788666131213697322783095070105623107215331596699973092056135872020470, 2345108766317314046]
    */
    fn initialization_phase_range_check_builtin() {
        let program = Program {
            builtins: vec![String::from("range_check")],
            prime: bigint!(17),
            data: vec![
<<<<<<< HEAD
                MaybeRelocatable::from(bigint!(4612671182993129469_i64)),
                MaybeRelocatable::from(bigint!(5189976364521848832_i64)),
                MaybeRelocatable::from(bigint!(18446744073709551615_i128)),
                MaybeRelocatable::from(bigint!(5199546496550207487_i64)),
                MaybeRelocatable::from(bigint!(4612389712311386111_i64)),
                MaybeRelocatable::from(bigint!(5198983563776393216_i64)),
                MaybeRelocatable::from(bigint!(2)),
                MaybeRelocatable::from(bigint!(2345108766317314046_i64)),
                MaybeRelocatable::from(bigint!(5191102247248822272_i64)),
                MaybeRelocatable::from(bigint!(5189976364521848832_i64)),
                MaybeRelocatable::from(bigint!(7)),
                MaybeRelocatable::from(bigint!(1226245742482522112_i64)),
                MaybeRelocatable::from((
                    b"3618502788666131213697322783095070105623107215331596699973092056135872020474",
                    10,
                )),
                MaybeRelocatable::from(bigint!(2345108766317314046_i64)),
=======
                MaybeRelocatable::from(BigInt::from_i64(4612671182993129469).unwrap()),
                MaybeRelocatable::from(BigInt::from_i64(5189976364521848832).unwrap()),
                MaybeRelocatable::Int(BigInt::from_i128(18446744073709551615).unwrap()),
                MaybeRelocatable::from(BigInt::from_i64(5199546496550207487).unwrap()),
                MaybeRelocatable::from(BigInt::from_i64(4612389712311386111).unwrap()),
                MaybeRelocatable::from(BigInt::from_i64(5198983563776393216).unwrap()),
                MaybeRelocatable::from(bigint!(2)),
                MaybeRelocatable::from(BigInt::from_i64(2345108766317314046).unwrap()),
                MaybeRelocatable::from(BigInt::from_i64(5191102247248822272).unwrap()),
                MaybeRelocatable::from(BigInt::from_i64(5189976364521848832).unwrap()),
                MaybeRelocatable::from(bigint!(7)),
                MaybeRelocatable::from(BigInt::from_i64(1226245742482522112).unwrap()),
                MaybeRelocatable::Int(BigInt::new(
                    Sign::Plus,
                    vec![
                        4294967286, 4294967295, 4294967295, 4294967295, 4294967295, 4294967295, 16,
                        134217728,
                    ],
                )),
                MaybeRelocatable::from(BigInt::from_i64(2345108766317314046).unwrap()),
>>>>>>> 9d6cfe52
            ],
            main: Some(8),
            hints: HashMap::new(),
            reference_manager: ReferenceManager {
                references: Vec::new(),
            },
        };
<<<<<<< HEAD

        let hint_processor = BuiltinHintProcessor::new_empty();
        let mut cairo_runner = CairoRunner::new(&program, false, &hint_processor);

=======
        let hint_processor = BuiltinHintProcessor::new_empty();
        let mut cairo_runner = CairoRunner::new(&program, false, &hint_processor).unwrap();
>>>>>>> 9d6cfe52
        cairo_runner.initialize_segments(None);
        cairo_runner.initialize_main_entrypoint().unwrap();
        cairo_runner.initialize_vm().unwrap();

        assert_eq!(cairo_runner.program_base, Some(relocatable!(0, 0)));
        assert_eq!(cairo_runner.execution_base, Some(relocatable!(1, 0)));
        assert_eq!(cairo_runner.final_pc, Some(relocatable!(4, 0)));

        //RunContext check
        //Registers
        assert_eq!(cairo_runner.vm.run_context.pc, relocatable!(0, 8));
        assert_eq!(cairo_runner.vm.run_context.ap, 3);
        assert_eq!(cairo_runner.vm.run_context.fp, 3);
        //Memory
<<<<<<< HEAD
        check_memory!(
            cairo_runner.vm.memory,
            ((0, 0), 4612671182993129469_i64),
            ((0, 1), 5189976364521848832_i64),
            ((0, 2), 18446744073709551615_i128),
            ((0, 3), 5199546496550207487_i64),
            ((0, 4), 4612389712311386111_i64),
            ((0, 5), 5198983563776393216_i64),
            ((0, 6), 2),
            ((0, 7), 2345108766317314046_i64),
            ((0, 8), 5191102247248822272_i64),
            ((0, 9), 7),
            ((0, 10), 1226245742482522112_i64),
            (
                (0, 11),
                (
                    b"3618502788666131213697322783095070105623107215331596699973092056135872020476",
                    10
                )
            ),
            ((0, 12), 2345108766317314046_i64),
            ((1, 0), (2, 0)),
            ((1, 1), (3, 0)),
            ((1, 2), (4, 0))
=======
        assert_eq!(
            cairo_runner
                .vm
                .memory
                .get(&MaybeRelocatable::from((0, 0)))
                .unwrap(),
            Some(&MaybeRelocatable::from(
                BigInt::from_i64(4612671182993129469).unwrap()
            ))
        );
        assert_eq!(
            cairo_runner
                .vm
                .memory
                .get(&MaybeRelocatable::from((0, 1)))
                .unwrap(),
            Some(&MaybeRelocatable::from(
                BigInt::from_i64(5189976364521848832).unwrap()
            ))
        );
        assert_eq!(
            cairo_runner
                .vm
                .memory
                .get(&MaybeRelocatable::from((0, 2)))
                .unwrap(),
            Some(&MaybeRelocatable::Int(
                BigInt::from_i128(18446744073709551615).unwrap()
            ))
        );
        assert_eq!(
            cairo_runner
                .vm
                .memory
                .get(&MaybeRelocatable::from((0, 3)))
                .unwrap(),
            Some(&MaybeRelocatable::from(
                BigInt::from_i64(5199546496550207487).unwrap()
            ))
        );
        assert_eq!(
            cairo_runner
                .vm
                .memory
                .get(&MaybeRelocatable::from((0, 4)))
                .unwrap(),
            Some(&MaybeRelocatable::from(
                BigInt::from_i64(4612389712311386111).unwrap()
            ))
        );
        assert_eq!(
            cairo_runner
                .vm
                .memory
                .get(&MaybeRelocatable::from((0, 5)))
                .unwrap(),
            Some(&MaybeRelocatable::from(
                BigInt::from_i64(5198983563776393216).unwrap()
            ))
        );
        assert_eq!(
            cairo_runner
                .vm
                .memory
                .get(&MaybeRelocatable::from((0, 6)))
                .unwrap(),
            Some(&MaybeRelocatable::from(bigint!(2)))
        );
        assert_eq!(
            cairo_runner
                .vm
                .memory
                .get(&MaybeRelocatable::from((0, 7)))
                .unwrap(),
            Some(&MaybeRelocatable::from(
                BigInt::from_i64(2345108766317314046).unwrap()
            ))
        );
        assert_eq!(
            cairo_runner
                .vm
                .memory
                .get(&MaybeRelocatable::from((0, 8)))
                .unwrap(),
            Some(&MaybeRelocatable::from(
                BigInt::from_i64(5191102247248822272).unwrap()
            ))
        );
        assert_eq!(
            cairo_runner
                .vm
                .memory
                .get(&MaybeRelocatable::from((0, 9)))
                .unwrap(),
            Some(&MaybeRelocatable::from(
                BigInt::from_i64(5189976364521848832).unwrap()
            ))
        );
        assert_eq!(
            cairo_runner
                .vm
                .memory
                .get(&MaybeRelocatable::from((0, 10)))
                .unwrap(),
            Some(&MaybeRelocatable::from(bigint!(7)))
        );
        assert_eq!(
            cairo_runner
                .vm
                .memory
                .get(&MaybeRelocatable::from((0, 11)))
                .unwrap(),
            Some(&MaybeRelocatable::from(
                BigInt::from_i64(1226245742482522112).unwrap()
            ))
        );
        assert_eq!(
            cairo_runner
                .vm
                .memory
                .get(&MaybeRelocatable::from((0, 12)))
                .unwrap(),
            Some(&MaybeRelocatable::Int(BigInt::new(
                Sign::Plus,
                vec![
                    4294967286, 4294967295, 4294967295, 4294967295, 4294967295, 4294967295, 16,
                    134217728
                ]
            )))
        );
        assert_eq!(
            cairo_runner
                .vm
                .memory
                .get(&MaybeRelocatable::from((0, 13)))
                .unwrap(),
            Some(&MaybeRelocatable::from(
                BigInt::from_i64(2345108766317314046).unwrap()
            ))
        );
        assert_eq!(
            cairo_runner
                .vm
                .memory
                .get(&MaybeRelocatable::from((1, 0)))
                .unwrap(),
            Some(&MaybeRelocatable::from((2, 0)))
        );
        assert_eq!(
            cairo_runner
                .vm
                .memory
                .get(&MaybeRelocatable::from((1, 1)))
                .unwrap(),
            Some(&MaybeRelocatable::from((3, 0)))
        );
        assert_eq!(
            cairo_runner
                .vm
                .memory
                .get(&MaybeRelocatable::from((1, 2)))
                .unwrap(),
            Some(&MaybeRelocatable::from((4, 0)))
>>>>>>> 9d6cfe52
        );
    }

    //Integration tests for initialization + execution phase

    #[test]
    /*Program used:
    func myfunc(a: felt) -> (r: felt):
        let b = a * 2
        return(b)
    end

    func main():
        let a = 1
        let b = myfunc(a)
        return()
    end

    main = 3
    data = [5207990763031199744, 2, 2345108766317314046, 5189976364521848832, 1, 1226245742482522112, 3618502788666131213697322783095070105623107215331596699973092056135872020476, 2345108766317314046]
    */
    fn initialize_and_run_function_call() {
        //Initialization Phase
        let program = Program {
            builtins: vec![],
            prime: BigInt::new(Sign::Plus, vec![1, 0, 0, 0, 0, 0, 17, 134217728]),
            data: vec![
                MaybeRelocatable::from(bigint!(5207990763031199744_i64)),
                MaybeRelocatable::from(bigint!(2)),
                MaybeRelocatable::from(bigint!(2345108766317314046_i64)),
                MaybeRelocatable::from(bigint!(5189976364521848832_i64)),
                MaybeRelocatable::from(bigint!(1)),
                MaybeRelocatable::from(bigint!(1226245742482522112_i64)),
                MaybeRelocatable::from((
                    b"3618502788666131213697322783095070105623107215331596699973092056135872020474",
                    10,
                )),
                MaybeRelocatable::from(bigint!(2345108766317314046_i64)),
            ],
            main: Some(3),
            hints: HashMap::new(),
            reference_manager: ReferenceManager {
                references: Vec::new(),
            },
        };
        let hint_processor = BuiltinHintProcessor::new_empty();
        let mut cairo_runner = CairoRunner::new(&program, true, &hint_processor).unwrap();
        cairo_runner.initialize_segments(None);
        let end = cairo_runner.initialize_main_entrypoint().unwrap();
        assert_eq!(end, MaybeRelocatable::from((3, 0)));
        cairo_runner.initialize_vm().unwrap();
        //Execution Phase
        assert_eq!(cairo_runner.run_until_pc(end), Ok(()));
        //Check final values against Python VM
        //Check final register values
        assert_eq!(cairo_runner.vm.run_context.pc, Relocatable::from((3, 0)));

        assert_eq!(cairo_runner.vm.run_context.ap, 6);

        assert_eq!(cairo_runner.vm.run_context.fp, 0);

        //Check each TraceEntry in trace
        let trace = cairo_runner.vm.trace.unwrap();
        assert_eq!(trace.len(), 5);
        trace_check!(
            trace,
            [
                ((0, 3), (1, 2), (1, 2)),
                ((0, 5), (1, 3), (1, 2)),
                ((0, 0), (1, 5), (1, 5)),
                ((0, 2), (1, 6), (1, 5)),
                ((0, 7), (1, 6), (1, 2))
            ]
        );
    }

    #[test]
    /*Program used:
    %builtins range_check

    func check_range{range_check_ptr}(num):

        # Check that 0 <= num < 2**64.
        [range_check_ptr] = num
        assert [range_check_ptr + 1] = 2 ** 64 - 1 - num
        let range_check_ptr = range_check_ptr + 2
        return()
    end

    func main{range_check_ptr}():
        check_range(7)
        return()
    end

    main = 8
    data = [4612671182993129469, 5189976364521848832, 18446744073709551615, 5199546496550207487, 4612389712311386111, 5198983563776393216, 2, 2345108766317314046, 5191102247248822272, 5189976364521848832, 7, 1226245742482522112, 3618502788666131213697322783095070105623107215331596699973092056135872020470, 2345108766317314046]
    */
    fn initialize_and_run_range_check_builtin() {
        //Initialization Phase
        let program = Program {
            builtins: vec![String::from("range_check")],
            prime: BigInt::new(Sign::Plus, vec![1, 0, 0, 0, 0, 0, 17, 134217728]),
            data: vec![
                MaybeRelocatable::from(bigint!(4612671182993129469_i64)),
                MaybeRelocatable::from(bigint!(5189976364521848832_i64)),
                MaybeRelocatable::from(bigint!(18446744073709551615_i128)),
                MaybeRelocatable::from(bigint!(5199546496550207487_i64)),
                MaybeRelocatable::from(bigint!(4612389712311386111_i64)),
                MaybeRelocatable::from(bigint!(5198983563776393216_i64)),
                MaybeRelocatable::from(bigint!(2)),
                MaybeRelocatable::from(bigint!(2345108766317314046_i64)),
                MaybeRelocatable::from(bigint!(5191102247248822272_i64)),
                MaybeRelocatable::from(bigint!(5189976364521848832_i64)),
                MaybeRelocatable::from(bigint!(7)),
                MaybeRelocatable::from(bigint!(1226245742482522112_i64)),
                MaybeRelocatable::from((
                    b"3618502788666131213697322783095070105623107215331596699973092056135872020474",
                    10,
                )),
                MaybeRelocatable::from(bigint!(2345108766317314046_i64)),
            ],
            main: Some(8),
            hints: HashMap::new(),
            reference_manager: ReferenceManager {
                references: Vec::new(),
            },
        };
        let hint_processor = BuiltinHintProcessor::new_empty();
        let mut cairo_runner = CairoRunner::new(&program, true, &hint_processor).unwrap();
        cairo_runner.initialize_segments(None);
        let end = cairo_runner.initialize_main_entrypoint().unwrap();
        cairo_runner.initialize_vm().unwrap();
        //Execution Phase
        assert_eq!(cairo_runner.run_until_pc(end), Ok(()));
        //Check final values against Python VM
        //Check final register values
        assert_eq!(cairo_runner.vm.run_context.pc, Relocatable::from((4, 0)));

        assert_eq!(cairo_runner.vm.run_context.ap, 10);

        assert_eq!(cairo_runner.vm.run_context.fp, 0);

        //Check each TraceEntry in trace
        let trace = cairo_runner.vm.trace.unwrap();
        assert_eq!(trace.len(), 10);
        trace_check!(
            trace,
            [
                ((0, 8), (1, 3), (1, 3)),
                ((0, 9), (1, 4), (1, 3)),
                ((0, 11), (1, 5), (1, 3)),
                ((0, 0), (1, 7), (1, 7)),
                ((0, 1), (1, 7), (1, 7)),
                ((0, 3), (1, 8), (1, 7)),
                ((0, 4), (1, 9), (1, 7)),
                ((0, 5), (1, 9), (1, 7)),
                ((0, 7), (1, 10), (1, 7)),
                ((0, 13), (1, 10), (1, 3))
            ]
        );
        //Check the range_check builtin segment
        assert_eq!(
            cairo_runner.vm.builtin_runners[0].0,
            String::from("range_check")
        );
        assert_eq!(
            cairo_runner.vm.builtin_runners[0].1.base(),
            Some(relocatable!(2, 0))
        );

        check_memory!(
            cairo_runner.vm.memory,
            ((2, 0), 7),
            ((2, 1), 18446744073709551608_i128)
        );
        assert_eq!(
            cairo_runner.vm.memory.get(&MaybeRelocatable::from((2, 2))),
            Ok(None)
        );
    }

    #[test]
    /*Program used:
    %builtins output

    from starkware.cairo.common.serialize import serialize_word

    func main{output_ptr: felt*}():
        let a = 1
        serialize_word(a)
        let b = 17 * a
        serialize_word(b)
        return()
    end

    main = 4
    data = [
    4612671182993129469,
    5198983563776393216,
    1,
    2345108766317314046,
    5191102247248822272,
    5189976364521848832,
    1,
    1226245742482522112,
    3618502788666131213697322783095070105623107215331596699973092056135872020474,
    5189976364521848832,
    17,
    1226245742482522112,
    3618502788666131213697322783095070105623107215331596699973092056135872020470,
    2345108766317314046
    ]
    */
    fn initialize_and_run_output_builtin() {
        //Initialization Phase
        let program = Program {
            builtins: vec![String::from("output")],
            prime: BigInt::new(Sign::Plus, vec![1, 0, 0, 0, 0, 0, 17, 134217728]),
            data: vec![
                MaybeRelocatable::from(bigint!(4612671182993129469_i64)),
                MaybeRelocatable::from(bigint!(5198983563776393216_i64)),
                MaybeRelocatable::from(bigint!(1)),
                MaybeRelocatable::from(bigint!(2345108766317314046_i64)),
                MaybeRelocatable::from(bigint!(5191102247248822272_i64)),
                MaybeRelocatable::from(bigint!(5189976364521848832_i64)),
                MaybeRelocatable::from(bigint!(1)),
                MaybeRelocatable::from(bigint!(1226245742482522112_i64)),
                MaybeRelocatable::from(bigint_str!(
                    b"3618502788666131213697322783095070105623107215331596699973092056135872020474"
                )),
                MaybeRelocatable::from(bigint!(5189976364521848832_i64)),
                MaybeRelocatable::from(bigint!(17)),
                MaybeRelocatable::from(bigint!(1226245742482522112_i64)),
                MaybeRelocatable::from(bigint_str!(
                    b"3618502788666131213697322783095070105623107215331596699973092056135872020470"
                )),
                MaybeRelocatable::from(bigint!(2345108766317314046_i64)),
            ],
            main: Some(4),
            hints: HashMap::new(),
            reference_manager: ReferenceManager {
                references: Vec::new(),
            },
        };
        let hint_processor = BuiltinHintProcessor::new_empty();
        let mut cairo_runner = CairoRunner::new(&program, true, &hint_processor).unwrap();
        cairo_runner.initialize_segments(None);
        let end = cairo_runner.initialize_main_entrypoint().unwrap();
        cairo_runner.initialize_vm().unwrap();
        //Execution Phase
        assert_eq!(cairo_runner.run_until_pc(end), Ok(()));
        //Check final values against Python VM
        //Check final register values
        //todo
        assert_eq!(cairo_runner.vm.run_context.pc, Relocatable::from((4, 0)));

        assert_eq!(cairo_runner.vm.run_context.ap, 12);

        assert_eq!(cairo_runner.vm.run_context.fp, 0);

        //Check each TraceEntry in trace
        let trace = cairo_runner.vm.trace.unwrap();
        assert_eq!(trace.len(), 12);
        trace_check!(
            trace,
            [
                ((0, 4), (1, 3), (1, 3)),
                ((0, 5), (1, 4), (1, 3)),
                ((0, 7), (1, 5), (1, 3)),
                ((0, 0), (1, 7), (1, 7)),
                ((0, 1), (1, 7), (1, 7)),
                ((0, 3), (1, 8), (1, 7)),
                ((0, 9), (1, 8), (1, 3)),
                ((0, 11), (1, 9), (1, 3)),
                ((0, 0), (1, 11), (1, 11)),
                ((0, 1), (1, 11), (1, 11)),
                ((0, 3), (1, 12), (1, 12)),
                ((0, 13), (1, 12), (1, 3))
            ]
        );
        //Check that the output to be printed is correct
        assert_eq!(cairo_runner.vm.builtin_runners[0].0, String::from("output"));
        assert_eq!(
            cairo_runner.vm.builtin_runners[0].1.base(),
            Some(relocatable!(2, 0))
        );
        check_memory!(cairo_runner.vm.memory, ((2, 0), 1), ((2, 1), 17));
        assert_eq!(
            cairo_runner.vm.memory.get(&MaybeRelocatable::from((2, 2))),
            Ok(None)
        );
    }

    #[test]
    /*Program used:
    %builtins output range_check

    from starkware.cairo.common.serialize import serialize_word

    func check_range{range_check_ptr}(num) -> (num : felt):

        # Check that 0 <= num < 2**64.
        [range_check_ptr] = num
        assert [range_check_ptr + 1] = 2 ** 64 - 1 - num
        let range_check_ptr = range_check_ptr + 2
        return(num)
    end

    func main{output_ptr: felt*, range_check_ptr: felt}():
        let num: felt = check_range(7)
        serialize_word(num)
        return()
    end

    main = 13
    data = [
    4612671182993129469,
    5198983563776393216,
    1,
    2345108766317314046,
    4612671182993129469,
    5189976364521848832,
    18446744073709551615,
    5199546496550207487,
    4612389712311386111,
    5198983563776393216,
    2,
    5191102247248822272,
    2345108766317314046,
    5191102247248822272,
    5189976364521848832,
    7,
    1226245742482522112,
    3618502788666131213697322783095070105623107215331596699973092056135872020469,
    5191102242953854976,
    5193354051357474816,
    1226245742482522112,
    3618502788666131213697322783095070105623107215331596699973092056135872020461,
    5193354029882638336,
    2345108766317314046]
    */
    fn initialize_and_run_output_range_check_builtin() {
        //Initialization Phase
        let program = Program {
            builtins: vec![String::from("output"), String::from("range_check")],
            prime: BigInt::new(Sign::Plus, vec![1, 0, 0, 0, 0, 0, 17, 134217728]),
            data: vec![
                MaybeRelocatable::from(bigint!(4612671182993129469_i64)),
                MaybeRelocatable::from(bigint!(5198983563776393216_i64)),
                MaybeRelocatable::from(bigint!(1)),
                MaybeRelocatable::from(bigint!(2345108766317314046_i64)),
                MaybeRelocatable::from(bigint!(4612671182993129469_i64)),
                MaybeRelocatable::from(bigint!(5189976364521848832_i64)),
                MaybeRelocatable::Int(bigint!(18446744073709551615_i128)),
                MaybeRelocatable::from(bigint!(5199546496550207487_i64)),
                MaybeRelocatable::from(bigint!(4612389712311386111_i64)),
                MaybeRelocatable::from(bigint!(5198983563776393216_i64)),
                MaybeRelocatable::from(bigint!(2)),
                MaybeRelocatable::from(bigint!(5191102247248822272_i64)),
                MaybeRelocatable::from(bigint!(2345108766317314046_i64)),
                MaybeRelocatable::from(bigint!(5191102247248822272_i64)),
                MaybeRelocatable::from(bigint!(5189976364521848832_i64)),
                MaybeRelocatable::from(bigint!(7)),
                MaybeRelocatable::from(bigint!(1226245742482522112_i64)),
                MaybeRelocatable::from(bigint_str!(
                    b"3618502788666131213697322783095070105623107215331596699973092056135872020469"
                )),
                MaybeRelocatable::from(bigint!(5191102242953854976_i64)),
                MaybeRelocatable::from(bigint!(5193354051357474816_i64)),
                MaybeRelocatable::from(bigint!(1226245742482522112_i64)),
                MaybeRelocatable::from(bigint_str!(
                    b"3618502788666131213697322783095070105623107215331596699973092056135872020461"
                )),
                MaybeRelocatable::from(bigint!(5193354029882638336_i64)),
                MaybeRelocatable::from(bigint!(2345108766317314046_i64)),
            ],
            main: Some(13),
            hints: HashMap::new(),
            reference_manager: ReferenceManager {
                references: Vec::new(),
            },
        };
        let hint_processor = BuiltinHintProcessor::new_empty();
        let mut cairo_runner = CairoRunner::new(&program, true, &hint_processor).unwrap();
        cairo_runner.initialize_segments(None);
        let end = cairo_runner.initialize_main_entrypoint().unwrap();
        cairo_runner.initialize_vm().unwrap();
        //Execution Phase
        assert_eq!(cairo_runner.run_until_pc(end), Ok(()));
        //Check final values against Python VM
        //Check final register values
        assert_eq!(cairo_runner.vm.run_context.pc, Relocatable::from((5, 0)));

        assert_eq!(cairo_runner.vm.run_context.ap, 18);

        assert_eq!(cairo_runner.vm.run_context.fp, 0);

        //Check each TraceEntry in trace
        let trace = cairo_runner.vm.trace.unwrap();
        assert_eq!(trace.len(), 18);
        trace_check!(
            trace,
            [
                ((0, 13), (1, 4), (1, 4)),
                ((0, 14), (1, 5), (1, 4)),
                ((0, 16), (1, 6), (1, 4)),
                ((0, 4), (1, 8), (1, 8)),
                ((0, 5), (1, 8), (1, 8)),
                ((0, 7), (1, 9), (1, 8)),
                ((0, 8), (1, 10), (1, 8)),
                ((0, 9), (1, 10), (1, 8)),
                ((0, 11), (1, 11), (1, 8)),
                ((0, 12), (1, 12), (1, 8)),
                ((0, 18), (1, 12), (1, 4)),
                ((0, 19), (1, 13), (1, 4)),
                ((0, 20), (1, 14), (1, 4)),
                ((0, 0), (1, 16), (1, 16)),
                ((0, 1), (1, 16), (1, 16)),
                ((0, 3), (1, 17), (1, 16)),
                ((0, 22), (1, 17), (1, 4)),
                ((0, 23), (1, 18), (1, 4))
            ]
        );
        //Check the range_check builtin segment
        assert_eq!(
            cairo_runner.vm.builtin_runners[1].0,
            String::from("range_check")
        );
        assert_eq!(
            cairo_runner.vm.builtin_runners[1].1.base(),
            Some(relocatable!(3, 0))
        );
        assert_eq!(
            cairo_runner
                .vm
                .memory
                .get(&MaybeRelocatable::from((3, 0)))
                .unwrap(),
            Some(&MaybeRelocatable::from(bigint!(7)))
        );
        assert_eq!(
            cairo_runner
                .vm
                .memory
                .get(&MaybeRelocatable::from((3, 1)))
                .unwrap(),
            Some(&MaybeRelocatable::from(bigint!(2).pow(64) - bigint!(8)))
        );
        assert_eq!(
            cairo_runner
                .vm
                .memory
                .get(&MaybeRelocatable::from((2, 2)))
                .unwrap(),
            None
        );

        //Check the output segment
        assert_eq!(cairo_runner.vm.builtin_runners[0].0, String::from("output"));
        assert_eq!(
            cairo_runner.vm.builtin_runners[0].1.base(),
            Some(relocatable!(2, 0))
        );

        assert_eq!(
            cairo_runner
                .vm
                .memory
                .get(&(MaybeRelocatable::from((2, 0))))
                .unwrap(),
            Some(&MaybeRelocatable::from(bigint!(7)))
        );
        assert_eq!(
            cairo_runner
                .vm
                .memory
                .get(&(MaybeRelocatable::from((2, 1))))
                .unwrap(),
            None
        );
    }

    #[test]
    /*Memory from this test is taken from a cairo program execution
    Program used:
        func main():
        let a = 1
        [ap + 3] = 5
        return()

    end
    Final Memory:
    {RelocatableValue(segment_index=0, offset=0): 4613515612218425347,
     RelocatableValue(segment_index=0, offset=1): 5,
     RelocatableValue(segment_index=0, offset=2): 2345108766317314046,
     RelocatableValue(segment_index=1, offset=0): RelocatableValue(segment_index=2, offset=0),
     RelocatableValue(segment_index=1, offset=1): RelocatableValue(segment_index=3, offset=0),
     RelocatableValue(segment_index=1, offset=5): 5}
    Relocated Memory:
        1     4613515612218425347
        2     5
        3     2345108766317314046
        4     10
        5     10
        ⋮
        9     5
    */
    fn relocate_memory_with_gap() {
        let program = Program {
            builtins: Vec::new(),
            prime: bigint!(17),
            data: Vec::new(),
            main: None,
            hints: HashMap::new(),
            reference_manager: ReferenceManager {
                references: Vec::new(),
            },
        };
        let hint_processor = BuiltinHintProcessor::new_empty();
        let mut cairo_runner = CairoRunner::new(&program, true, &hint_processor).unwrap();
        for _ in 0..4 {
            cairo_runner
                .vm
                .segments
                .add(&mut cairo_runner.vm.memory, None);
        }
        cairo_runner
            .vm
            .memory
            .insert(
                &MaybeRelocatable::from((0, 0)),
                &MaybeRelocatable::from(bigint!(4613515612218425347_i64)),
            )
            .unwrap();
        cairo_runner
            .vm
            .memory
            .insert(
                &MaybeRelocatable::from((0, 1)),
                &MaybeRelocatable::from(bigint!(5)),
            )
            .unwrap();
        cairo_runner
            .vm
            .memory
            .insert(
                &MaybeRelocatable::from((0, 2)),
                &MaybeRelocatable::from(bigint!(2345108766317314046_i64)),
            )
            .unwrap();
        cairo_runner
            .vm
            .memory
            .insert(
                &MaybeRelocatable::from((1, 0)),
                &MaybeRelocatable::from((2, 0)),
            )
            .unwrap();
        cairo_runner
            .vm
            .memory
            .insert(
                &MaybeRelocatable::from((1, 1)),
                &MaybeRelocatable::from((3, 0)),
            )
            .unwrap();
        cairo_runner
            .vm
            .memory
            .insert(
                &MaybeRelocatable::from((1, 5)),
                &MaybeRelocatable::from(bigint!(5)),
            )
            .unwrap();
        cairo_runner
            .vm
            .segments
            .compute_effective_sizes(&cairo_runner.vm.memory);
        let rel_table = cairo_runner
            .vm
            .segments
            .relocate_segments()
            .expect("Couldn't relocate after compute effective sizes");
        assert_eq!(cairo_runner.relocate_memory(&rel_table), Ok(()));
        assert_eq!(cairo_runner.relocated_memory[0], None);
        assert_eq!(
            cairo_runner.relocated_memory[1],
            Some(bigint!(4613515612218425347_i64))
        );
        assert_eq!(cairo_runner.relocated_memory[2], Some(bigint!(5)));
        assert_eq!(
            cairo_runner.relocated_memory[3],
            Some(bigint!(2345108766317314046_i64))
        );
        assert_eq!(cairo_runner.relocated_memory[4], Some(bigint!(10)));
        assert_eq!(cairo_runner.relocated_memory[5], Some(bigint!(10)));
        assert_eq!(cairo_runner.relocated_memory[6], None);
        assert_eq!(cairo_runner.relocated_memory[7], None);
        assert_eq!(cairo_runner.relocated_memory[8], None);
        assert_eq!(cairo_runner.relocated_memory[9], Some(bigint!(5)));
    }

    #[test]
    /* Program used:
    %builtins output

    from starkware.cairo.common.serialize import serialize_word

    func main{output_ptr: felt*}():
        let a = 1
        serialize_word(a)
        let b = 17 * a
        serialize_word(b)
        return()
    end
    Relocated Memory:
        1     4612671182993129469
        2     5198983563776393216
        3     1
        4     2345108766317314046
        5     5191102247248822272
        6     5189976364521848832
        7     1
        8     1226245742482522112
        9     -7
        10    5189976364521848832
        11    17
        12    1226245742482522112
        13    -11
        14    2345108766317314046
        15    27
        16    29
        17    29
        18    27
        19    1
        20    18
        21    10
        22    28
        23    17
        24    18
        25    14
        26    29
        27    1
        28    17
     */
    fn initialize_run_and_relocate_output_builtin() {
        let program = Program {
            builtins: vec![String::from("output")],
            prime: BigInt::new(Sign::Plus, vec![1, 0, 0, 0, 0, 0, 17, 134217728]),
            data: vec![
                MaybeRelocatable::from(bigint!(4612671182993129469_i64)),
                MaybeRelocatable::from(bigint!(5198983563776393216_i64)),
                MaybeRelocatable::from(bigint!(1)),
                MaybeRelocatable::from(bigint!(2345108766317314046_i64)),
                MaybeRelocatable::from(bigint!(5191102247248822272_i64)),
                MaybeRelocatable::from(bigint!(5189976364521848832_i64)),
                MaybeRelocatable::from(bigint!(1)),
                MaybeRelocatable::from(bigint!(1226245742482522112_i64)),
                MaybeRelocatable::from(bigint_str!(
                    b"3618502788666131213697322783095070105623107215331596699973092056135872020474"
                )),
                MaybeRelocatable::from(bigint!(5189976364521848832_i64)),
                MaybeRelocatable::from(bigint!(17)),
                MaybeRelocatable::from(bigint!(1226245742482522112_i64)),
                MaybeRelocatable::from(bigint_str!(
                    b"3618502788666131213697322783095070105623107215331596699973092056135872020470"
                )),
                MaybeRelocatable::from(bigint!(2345108766317314046_i64)),
            ],
            main: Some(4),
            hints: HashMap::new(),
            reference_manager: ReferenceManager {
                references: Vec::new(),
            },
        };
        let hint_processor = BuiltinHintProcessor::new_empty();
        let mut cairo_runner = CairoRunner::new(&program, false, &hint_processor).unwrap();
        cairo_runner.initialize_segments(None);
        let end = cairo_runner.initialize_main_entrypoint().unwrap();
        cairo_runner.initialize_vm().unwrap();
        assert_eq!(cairo_runner.run_until_pc(end), Ok(()));
        cairo_runner
            .vm
            .segments
            .compute_effective_sizes(&cairo_runner.vm.memory);
        let rel_table = cairo_runner
            .vm
            .segments
            .relocate_segments()
            .expect("Couldn't relocate after compute effective sizes");
        assert_eq!(cairo_runner.relocate_memory(&rel_table), Ok(()));
        assert_eq!(cairo_runner.relocated_memory[0], None);
        assert_eq!(
            cairo_runner.relocated_memory[1],
            Some(bigint!(4612671182993129469_i64))
        );
        assert_eq!(
            cairo_runner.relocated_memory[2],
            Some(bigint!(5198983563776393216_i64))
        );
        assert_eq!(cairo_runner.relocated_memory[3], Some(bigint!(1)));
        assert_eq!(
            cairo_runner.relocated_memory[4],
            Some(bigint!(2345108766317314046_i64))
        );
        assert_eq!(
            cairo_runner.relocated_memory[5],
            Some(bigint!(5191102247248822272_i64))
        );
        assert_eq!(
            cairo_runner.relocated_memory[6],
            Some(bigint!(5189976364521848832_i64))
        );
        assert_eq!(cairo_runner.relocated_memory[7], Some(bigint!(1)));
        assert_eq!(
            cairo_runner.relocated_memory[8],
            Some(bigint!(1226245742482522112_i64))
        );
        assert_eq!(
            cairo_runner.relocated_memory[9],
            Some(bigint_str!(
                b"3618502788666131213697322783095070105623107215331596699973092056135872020474"
            ))
        );
        assert_eq!(
            cairo_runner.relocated_memory[10],
            Some(bigint!(5189976364521848832_i64))
        );
        assert_eq!(cairo_runner.relocated_memory[11], Some(bigint!(17)));
        assert_eq!(
            cairo_runner.relocated_memory[12],
            Some(bigint!(1226245742482522112_i64))
        );
        assert_eq!(
            cairo_runner.relocated_memory[13],
            Some(bigint_str!(
                b"3618502788666131213697322783095070105623107215331596699973092056135872020470"
            ))
        );
        assert_eq!(
            cairo_runner.relocated_memory[14],
            Some(bigint!(2345108766317314046_i64))
        );
        assert_eq!(cairo_runner.relocated_memory[15], Some(bigint!(27)));
        assert_eq!(cairo_runner.relocated_memory[16], Some(bigint!(29)));
        assert_eq!(cairo_runner.relocated_memory[17], Some(bigint!(29)));
        assert_eq!(cairo_runner.relocated_memory[18], Some(bigint!(27)));
        assert_eq!(cairo_runner.relocated_memory[19], Some(bigint!(1)));
        assert_eq!(cairo_runner.relocated_memory[20], Some(bigint!(18)));
        assert_eq!(cairo_runner.relocated_memory[21], Some(bigint!(10)));
        assert_eq!(cairo_runner.relocated_memory[22], Some(bigint!(28)));
        assert_eq!(cairo_runner.relocated_memory[23], Some(bigint!(17)));
        assert_eq!(cairo_runner.relocated_memory[24], Some(bigint!(18)));
        assert_eq!(cairo_runner.relocated_memory[25], Some(bigint!(14)));
        assert_eq!(cairo_runner.relocated_memory[26], Some(bigint!(29)));
        assert_eq!(cairo_runner.relocated_memory[27], Some(bigint!(1)));
        assert_eq!(cairo_runner.relocated_memory[28], Some(bigint!(17)));
    }

    #[test]
    /* Program used:
    %builtins output

    from starkware.cairo.common.serialize import serialize_word

    func main{output_ptr: felt*}():
        let a = 1
        serialize_word(a)
        let b = 17 * a
        serialize_word(b)
        return()
    end

    Relocated Trace:
    [TraceEntry(pc=5, ap=18, fp=18),
     TraceEntry(pc=6, ap=19, fp=18),
     TraceEntry(pc=8, ap=20, fp=18),
     TraceEntry(pc=1, ap=22, fp=22),
     TraceEntry(pc=2, ap=22, fp=22),
     TraceEntry(pc=4, ap=23, fp=22),
     TraceEntry(pc=10, ap=23, fp=18),
    */
    fn relocate_trace_output_builtin() {
        let program = Program {
            builtins: vec![String::from("output")],
            prime: BigInt::new(Sign::Plus, vec![1, 0, 0, 0, 0, 0, 17, 134217728]),
            data: vec![
                MaybeRelocatable::from(bigint!(4612671182993129469_i64)),
                MaybeRelocatable::from(bigint!(5198983563776393216_i64)),
                MaybeRelocatable::from(bigint!(1)),
                MaybeRelocatable::from(bigint!(2345108766317314046_i64)),
                MaybeRelocatable::from(bigint!(5191102247248822272_i64)),
                MaybeRelocatable::from(bigint!(5189976364521848832_i64)),
                MaybeRelocatable::from(bigint!(1)),
                MaybeRelocatable::from(bigint!(1226245742482522112_i64)),
                MaybeRelocatable::from(bigint_str!(
                    b"3618502788666131213697322783095070105623107215331596699973092056135872020474"
                )),
                MaybeRelocatable::from(bigint!(5189976364521848832_i64)),
                MaybeRelocatable::from(bigint!(17)),
                MaybeRelocatable::from(bigint!(1226245742482522112_i64)),
                MaybeRelocatable::from(bigint_str!(
                    b"3618502788666131213697322783095070105623107215331596699973092056135872020470"
                )),
                MaybeRelocatable::from(bigint!(2345108766317314046_i64)),
            ],
            main: Some(4),
            hints: HashMap::new(),
            reference_manager: ReferenceManager {
                references: Vec::new(),
            },
        };
        let hint_processor = BuiltinHintProcessor::new_empty();
        let mut cairo_runner = CairoRunner::new(&program, true, &hint_processor).unwrap();
        cairo_runner.initialize_segments(None);
        let end = cairo_runner.initialize_main_entrypoint().unwrap();
        cairo_runner.initialize_vm().unwrap();
        assert_eq!(cairo_runner.run_until_pc(end), Ok(()));
        cairo_runner
            .vm
            .segments
            .compute_effective_sizes(&cairo_runner.vm.memory);
        let rel_table = cairo_runner
            .vm
            .segments
            .relocate_segments()
            .expect("Couldn't relocate after compute effective sizes");
        cairo_runner.relocate_trace(&rel_table).unwrap();
        let relocated_trace = cairo_runner.relocated_trace.unwrap();
        assert_eq!(relocated_trace.len(), 12);
        assert_eq!(
            relocated_trace[0],
            RelocatedTraceEntry {
                pc: 5,
                ap: 18,
                fp: 18
            }
        );
        assert_eq!(
            relocated_trace[1],
            RelocatedTraceEntry {
                pc: 6,
                ap: 19,
                fp: 18
            }
        );
        assert_eq!(
            relocated_trace[2],
            RelocatedTraceEntry {
                pc: 8,
                ap: 20,
                fp: 18
            }
        );
        assert_eq!(
            relocated_trace[3],
            RelocatedTraceEntry {
                pc: 1,
                ap: 22,
                fp: 22
            }
        );
        assert_eq!(
            relocated_trace[4],
            RelocatedTraceEntry {
                pc: 2,
                ap: 22,
                fp: 22
            }
        );
        assert_eq!(
            relocated_trace[5],
            RelocatedTraceEntry {
                pc: 4,
                ap: 23,
                fp: 22
            }
        );
        assert_eq!(
            relocated_trace[6],
            RelocatedTraceEntry {
                pc: 10,
                ap: 23,
                fp: 18
            }
        );
        assert_eq!(
            relocated_trace[7],
            RelocatedTraceEntry {
                pc: 12,
                ap: 24,
                fp: 18
            }
        );
        assert_eq!(
            relocated_trace[8],
            RelocatedTraceEntry {
                pc: 1,
                ap: 26,
                fp: 26
            }
        );
        assert_eq!(
            relocated_trace[9],
            RelocatedTraceEntry {
                pc: 2,
                ap: 26,
                fp: 26
            }
        );
        assert_eq!(
            relocated_trace[10],
            RelocatedTraceEntry {
                pc: 4,
                ap: 27,
                fp: 26
            }
        );
        assert_eq!(
            relocated_trace[11],
            RelocatedTraceEntry {
                pc: 14,
                ap: 27,
                fp: 18
            }
        );
    }

    #[test]
    fn write_output_from_preset_memory() {
        let program = Program {
            builtins: vec![String::from("output")],
            prime: bigint!(17),
            data: Vec::new(),
            main: None,
            hints: HashMap::new(),
            reference_manager: ReferenceManager {
                references: Vec::new(),
            },
        };
        let hint_processor = BuiltinHintProcessor::new_empty();
        let mut cairo_runner = CairoRunner::new(&program, false, &hint_processor).unwrap();
        cairo_runner.initialize_segments(None);
        assert_eq!(cairo_runner.vm.builtin_runners[0].0, String::from("output"));
        assert_eq!(
            cairo_runner.vm.builtin_runners[0].1.base(),
            Some(relocatable!(2, 0))
        );
        cairo_runner
            .vm
            .memory
            .insert(
                &MaybeRelocatable::from((2, 0)),
                &MaybeRelocatable::from(bigint!(1)),
            )
            .unwrap();
        cairo_runner
            .vm
            .memory
            .insert(
                &MaybeRelocatable::from((2, 1)),
                &MaybeRelocatable::from(bigint!(2)),
            )
            .unwrap();
        cairo_runner.vm.segments.segment_used_sizes = Some(vec![0, 0, 2]);
        let mut stdout = Vec::<u8>::new();
        cairo_runner.write_output(&mut stdout).unwrap();
        assert_eq!(String::from_utf8(stdout), Ok(String::from("1\n2\n")));
    }

    #[test]
    /*Program used:
    %builtins output

    from starkware.cairo.common.serialize import serialize_word

    func main{output_ptr: felt*}():
        let a = 1
        serialize_word(a)
        return()
    end */
    fn write_output_from_program() {
        //Initialization Phase
        let program = Program {
            builtins: vec![String::from("output")],
            prime: BigInt::new(Sign::Plus, vec![1, 0, 0, 0, 0, 0, 17, 134217728]),
            data: vec![
                MaybeRelocatable::from(BigInt::from_i64(4612671182993129469).unwrap()),
                MaybeRelocatable::from(BigInt::from_i64(5198983563776393216).unwrap()),
                MaybeRelocatable::from(bigint!(1)),
                MaybeRelocatable::from(BigInt::from_i64(2345108766317314046).unwrap()),
                MaybeRelocatable::from(BigInt::from_i64(5191102247248822272).unwrap()),
                MaybeRelocatable::from(BigInt::from_i64(5189976364521848832).unwrap()),
                MaybeRelocatable::from(bigint!(1)),
                MaybeRelocatable::from(BigInt::from_i64(1226245742482522112).unwrap()),
                MaybeRelocatable::from(bigint_str!(
                    b"3618502788666131213697322783095070105623107215331596699973092056135872020474"
                )),
                MaybeRelocatable::from(BigInt::from_i64(5189976364521848832).unwrap()),
                MaybeRelocatable::from(bigint!(17)),
                MaybeRelocatable::from(BigInt::from_i64(1226245742482522112).unwrap()),
                MaybeRelocatable::from(bigint_str!(
                    b"3618502788666131213697322783095070105623107215331596699973092056135872020470"
                )),
                MaybeRelocatable::from(BigInt::from_i64(2345108766317314046).unwrap()),
            ],
            main: Some(4),
            hints: HashMap::new(),
            reference_manager: ReferenceManager {
                references: Vec::new(),
            },
        };
        let hint_processor = BuiltinHintProcessor::new_empty();
        let mut cairo_runner = CairoRunner::new(&program, false, &hint_processor).unwrap();
        cairo_runner.initialize_segments(None);
        let end = cairo_runner.initialize_main_entrypoint().unwrap();
        cairo_runner.initialize_vm().unwrap();
        //Execution Phase
        assert_eq!(cairo_runner.run_until_pc(end), Ok(()));
        let mut stdout = Vec::<u8>::new();
        cairo_runner.write_output(&mut stdout).unwrap();
        assert_eq!(String::from_utf8(stdout), Ok(String::from("1\n17\n")));
    }

    #[test]
    fn write_output_from_preset_memory_neg_output() {
        let program = Program {
            builtins: vec![String::from("output")],
            prime: bigint_str!(
                b"3618502788666131213697322783095070105623107215331596699973092056135872020481"
            ),
            data: Vec::new(),
            main: None,
            hints: HashMap::new(),
            reference_manager: ReferenceManager {
                references: Vec::new(),
            },
        };
        let hint_processor = BuiltinHintProcessor::new_empty();
        let mut cairo_runner = CairoRunner::new(&program, false, &hint_processor).unwrap();
        cairo_runner.initialize_segments(None);
        assert_eq!(cairo_runner.vm.builtin_runners[0].0, String::from("output"));
        assert_eq!(
            cairo_runner.vm.builtin_runners[0].1.base(),
            Some(relocatable!(2, 0))
        );
        cairo_runner
            .vm
            .memory
            .insert(
                &MaybeRelocatable::from((2, 0)),
                &MaybeRelocatable::from(bigint_str!(
                    b"3270867057177188607814717243084834301278723532952411121381966378910183338911"
                )),
            )
            .unwrap();
        cairo_runner.vm.segments.segment_used_sizes = Some(vec![0, 0, 1]);
        let mut stdout = Vec::<u8>::new();
        cairo_runner.write_output(&mut stdout).unwrap();
        assert_eq!(
            String::from_utf8(stdout),
            Ok(String::from(
                "-347635731488942605882605540010235804344383682379185578591125677225688681570\n"
            ))
        );
    }

    #[test]
    fn insert_all_builtins_in_order() {
        let program = Program {
            builtins: vec![
                String::from("output"),
                String::from("pedersen"),
                String::from("range_check"),
                String::from("bitwise"),
                String::from("ec_op"),
            ],
            prime: bigint_str!(
                b"3618502788666131213697322783095070105623107215331596699973092056135872020481"
            ),
            data: Vec::new(),
            main: None,
            hints: HashMap::new(),
            reference_manager: ReferenceManager {
                references: Vec::new(),
            },
        };
        let hint_processor = BuiltinHintProcessor::new_empty();
        let cairo_runner = CairoRunner::new(&program, false, &hint_processor).unwrap();
        assert_eq!(cairo_runner.vm.builtin_runners[0].0, String::from("output"));
        assert_eq!(
            cairo_runner.vm.builtin_runners[1].0,
            String::from("pedersen")
        );
        assert_eq!(
            cairo_runner.vm.builtin_runners[2].0,
            String::from("range_check")
        );
        assert_eq!(
            cairo_runner.vm.builtin_runners[3].0,
            String::from("bitwise")
        );
        assert_eq!(cairo_runner.vm.builtin_runners[4].0, String::from("ec_op"));
    }
}<|MERGE_RESOLUTION|>--- conflicted
+++ resolved
@@ -1066,7 +1066,7 @@
             (
                 (0, 8),
                 (
-                    b"3618502788666131213697322783095070105623107215331596699973092056135872020476",
+                    b"3618502788666131213697322783095070105623107215331596699973092056135872020474",
                     10
                 )
             ),
@@ -1075,123 +1075,6 @@
             ((1, 1), (3, 0)),
             ((1, 2), (4, 0))
         );
-<<<<<<< HEAD
-=======
-        assert_eq!(
-            cairo_runner
-                .vm
-                .memory
-                .get(&MaybeRelocatable::from((0, 1)))
-                .unwrap(),
-            Some(&MaybeRelocatable::from(
-                BigInt::from_i64(5198983563776393216).unwrap()
-            ))
-        );
-        assert_eq!(
-            cairo_runner
-                .vm
-                .memory
-                .get(&MaybeRelocatable::from((0, 2)))
-                .unwrap(),
-            Some(&MaybeRelocatable::from(bigint!(1)))
-        );
-        assert_eq!(
-            cairo_runner
-                .vm
-                .memory
-                .get(&MaybeRelocatable::from((0, 3)))
-                .unwrap(),
-            Some(&MaybeRelocatable::from(
-                BigInt::from_i64(2345108766317314046).unwrap()
-            ))
-        );
-        assert_eq!(
-            cairo_runner
-                .vm
-                .memory
-                .get(&MaybeRelocatable::from((0, 4)))
-                .unwrap(),
-            Some(&MaybeRelocatable::from(
-                BigInt::from_i64(5191102247248822272).unwrap()
-            ))
-        );
-        assert_eq!(
-            cairo_runner
-                .vm
-                .memory
-                .get(&MaybeRelocatable::from((0, 5)))
-                .unwrap(),
-            Some(&MaybeRelocatable::from(
-                BigInt::from_i64(5189976364521848832).unwrap()
-            ))
-        );
-        assert_eq!(
-            cairo_runner
-                .vm
-                .memory
-                .get(&MaybeRelocatable::from((0, 6)))
-                .unwrap(),
-            Some(&MaybeRelocatable::from(bigint!(1)))
-        );
-        assert_eq!(
-            cairo_runner
-                .vm
-                .memory
-                .get(&MaybeRelocatable::from((0, 7)))
-                .unwrap(),
-            Some(&MaybeRelocatable::from(
-                BigInt::from_i64(1226245742482522112).unwrap()
-            ))
-        );
-        assert_eq!(
-            cairo_runner
-                .vm
-                .memory
-                .get(&MaybeRelocatable::from((0, 8)))
-                .unwrap(),
-            Some(&MaybeRelocatable::Int(BigInt::new(
-                Sign::Plus,
-                vec![
-                    4294967290, 4294967295, 4294967295, 4294967295, 4294967295, 4294967295, 16,
-                    134217728
-                ]
-            )))
-        );
-        assert_eq!(
-            cairo_runner
-                .vm
-                .memory
-                .get(&MaybeRelocatable::from((0, 9)))
-                .unwrap(),
-            Some(&MaybeRelocatable::from(
-                BigInt::from_i64(2345108766317314046).unwrap()
-            ))
-        );
-        assert_eq!(
-            cairo_runner
-                .vm
-                .memory
-                .get(&MaybeRelocatable::from((1, 0)))
-                .unwrap(),
-            Some(&MaybeRelocatable::from((2, 0)))
-        );
-        assert_eq!(
-            cairo_runner
-                .vm
-                .memory
-                .get(&MaybeRelocatable::from((1, 1)))
-                .unwrap(),
-            Some(&MaybeRelocatable::from((3, 0)))
-        );
-        assert_eq!(
-            cairo_runner
-                .vm
-                .memory
-                .get(&MaybeRelocatable::from((1, 2)))
-                .unwrap(),
-            Some(&MaybeRelocatable::from((4, 0)))
-        );
->>>>>>> 9d6cfe52
     }
 
     #[test]
@@ -1220,7 +1103,6 @@
             builtins: vec![String::from("range_check")],
             prime: bigint!(17),
             data: vec![
-<<<<<<< HEAD
                 MaybeRelocatable::from(bigint!(4612671182993129469_i64)),
                 MaybeRelocatable::from(bigint!(5189976364521848832_i64)),
                 MaybeRelocatable::from(bigint!(18446744073709551615_i128)),
@@ -1238,28 +1120,6 @@
                     10,
                 )),
                 MaybeRelocatable::from(bigint!(2345108766317314046_i64)),
-=======
-                MaybeRelocatable::from(BigInt::from_i64(4612671182993129469).unwrap()),
-                MaybeRelocatable::from(BigInt::from_i64(5189976364521848832).unwrap()),
-                MaybeRelocatable::Int(BigInt::from_i128(18446744073709551615).unwrap()),
-                MaybeRelocatable::from(BigInt::from_i64(5199546496550207487).unwrap()),
-                MaybeRelocatable::from(BigInt::from_i64(4612389712311386111).unwrap()),
-                MaybeRelocatable::from(BigInt::from_i64(5198983563776393216).unwrap()),
-                MaybeRelocatable::from(bigint!(2)),
-                MaybeRelocatable::from(BigInt::from_i64(2345108766317314046).unwrap()),
-                MaybeRelocatable::from(BigInt::from_i64(5191102247248822272).unwrap()),
-                MaybeRelocatable::from(BigInt::from_i64(5189976364521848832).unwrap()),
-                MaybeRelocatable::from(bigint!(7)),
-                MaybeRelocatable::from(BigInt::from_i64(1226245742482522112).unwrap()),
-                MaybeRelocatable::Int(BigInt::new(
-                    Sign::Plus,
-                    vec![
-                        4294967286, 4294967295, 4294967295, 4294967295, 4294967295, 4294967295, 16,
-                        134217728,
-                    ],
-                )),
-                MaybeRelocatable::from(BigInt::from_i64(2345108766317314046).unwrap()),
->>>>>>> 9d6cfe52
             ],
             main: Some(8),
             hints: HashMap::new(),
@@ -1267,15 +1127,10 @@
                 references: Vec::new(),
             },
         };
-<<<<<<< HEAD
-
-        let hint_processor = BuiltinHintProcessor::new_empty();
-        let mut cairo_runner = CairoRunner::new(&program, false, &hint_processor);
-
-=======
+
         let hint_processor = BuiltinHintProcessor::new_empty();
         let mut cairo_runner = CairoRunner::new(&program, false, &hint_processor).unwrap();
->>>>>>> 9d6cfe52
+
         cairo_runner.initialize_segments(None);
         cairo_runner.initialize_main_entrypoint().unwrap();
         cairo_runner.initialize_vm().unwrap();
@@ -1290,7 +1145,6 @@
         assert_eq!(cairo_runner.vm.run_context.ap, 3);
         assert_eq!(cairo_runner.vm.run_context.fp, 3);
         //Memory
-<<<<<<< HEAD
         check_memory!(
             cairo_runner.vm.memory,
             ((0, 0), 4612671182993129469_i64),
@@ -1302,184 +1156,20 @@
             ((0, 6), 2),
             ((0, 7), 2345108766317314046_i64),
             ((0, 8), 5191102247248822272_i64),
-            ((0, 9), 7),
-            ((0, 10), 1226245742482522112_i64),
+            ((0, 9), 5189976364521848832_i64),
+            ((0, 10), 7),
+            ((0, 11), 1226245742482522112_i64),
             (
-                (0, 11),
+                (0, 12),
                 (
-                    b"3618502788666131213697322783095070105623107215331596699973092056135872020476",
+                    b"3618502788666131213697322783095070105623107215331596699973092056135872020474",
                     10
                 )
             ),
-            ((0, 12), 2345108766317314046_i64),
+            ((0, 13), 2345108766317314046_i64),
             ((1, 0), (2, 0)),
             ((1, 1), (3, 0)),
             ((1, 2), (4, 0))
-=======
-        assert_eq!(
-            cairo_runner
-                .vm
-                .memory
-                .get(&MaybeRelocatable::from((0, 0)))
-                .unwrap(),
-            Some(&MaybeRelocatable::from(
-                BigInt::from_i64(4612671182993129469).unwrap()
-            ))
-        );
-        assert_eq!(
-            cairo_runner
-                .vm
-                .memory
-                .get(&MaybeRelocatable::from((0, 1)))
-                .unwrap(),
-            Some(&MaybeRelocatable::from(
-                BigInt::from_i64(5189976364521848832).unwrap()
-            ))
-        );
-        assert_eq!(
-            cairo_runner
-                .vm
-                .memory
-                .get(&MaybeRelocatable::from((0, 2)))
-                .unwrap(),
-            Some(&MaybeRelocatable::Int(
-                BigInt::from_i128(18446744073709551615).unwrap()
-            ))
-        );
-        assert_eq!(
-            cairo_runner
-                .vm
-                .memory
-                .get(&MaybeRelocatable::from((0, 3)))
-                .unwrap(),
-            Some(&MaybeRelocatable::from(
-                BigInt::from_i64(5199546496550207487).unwrap()
-            ))
-        );
-        assert_eq!(
-            cairo_runner
-                .vm
-                .memory
-                .get(&MaybeRelocatable::from((0, 4)))
-                .unwrap(),
-            Some(&MaybeRelocatable::from(
-                BigInt::from_i64(4612389712311386111).unwrap()
-            ))
-        );
-        assert_eq!(
-            cairo_runner
-                .vm
-                .memory
-                .get(&MaybeRelocatable::from((0, 5)))
-                .unwrap(),
-            Some(&MaybeRelocatable::from(
-                BigInt::from_i64(5198983563776393216).unwrap()
-            ))
-        );
-        assert_eq!(
-            cairo_runner
-                .vm
-                .memory
-                .get(&MaybeRelocatable::from((0, 6)))
-                .unwrap(),
-            Some(&MaybeRelocatable::from(bigint!(2)))
-        );
-        assert_eq!(
-            cairo_runner
-                .vm
-                .memory
-                .get(&MaybeRelocatable::from((0, 7)))
-                .unwrap(),
-            Some(&MaybeRelocatable::from(
-                BigInt::from_i64(2345108766317314046).unwrap()
-            ))
-        );
-        assert_eq!(
-            cairo_runner
-                .vm
-                .memory
-                .get(&MaybeRelocatable::from((0, 8)))
-                .unwrap(),
-            Some(&MaybeRelocatable::from(
-                BigInt::from_i64(5191102247248822272).unwrap()
-            ))
-        );
-        assert_eq!(
-            cairo_runner
-                .vm
-                .memory
-                .get(&MaybeRelocatable::from((0, 9)))
-                .unwrap(),
-            Some(&MaybeRelocatable::from(
-                BigInt::from_i64(5189976364521848832).unwrap()
-            ))
-        );
-        assert_eq!(
-            cairo_runner
-                .vm
-                .memory
-                .get(&MaybeRelocatable::from((0, 10)))
-                .unwrap(),
-            Some(&MaybeRelocatable::from(bigint!(7)))
-        );
-        assert_eq!(
-            cairo_runner
-                .vm
-                .memory
-                .get(&MaybeRelocatable::from((0, 11)))
-                .unwrap(),
-            Some(&MaybeRelocatable::from(
-                BigInt::from_i64(1226245742482522112).unwrap()
-            ))
-        );
-        assert_eq!(
-            cairo_runner
-                .vm
-                .memory
-                .get(&MaybeRelocatable::from((0, 12)))
-                .unwrap(),
-            Some(&MaybeRelocatable::Int(BigInt::new(
-                Sign::Plus,
-                vec![
-                    4294967286, 4294967295, 4294967295, 4294967295, 4294967295, 4294967295, 16,
-                    134217728
-                ]
-            )))
-        );
-        assert_eq!(
-            cairo_runner
-                .vm
-                .memory
-                .get(&MaybeRelocatable::from((0, 13)))
-                .unwrap(),
-            Some(&MaybeRelocatable::from(
-                BigInt::from_i64(2345108766317314046).unwrap()
-            ))
-        );
-        assert_eq!(
-            cairo_runner
-                .vm
-                .memory
-                .get(&MaybeRelocatable::from((1, 0)))
-                .unwrap(),
-            Some(&MaybeRelocatable::from((2, 0)))
-        );
-        assert_eq!(
-            cairo_runner
-                .vm
-                .memory
-                .get(&MaybeRelocatable::from((1, 1)))
-                .unwrap(),
-            Some(&MaybeRelocatable::from((3, 0)))
-        );
-        assert_eq!(
-            cairo_runner
-                .vm
-                .memory
-                .get(&MaybeRelocatable::from((1, 2)))
-                .unwrap(),
-            Some(&MaybeRelocatable::from((4, 0)))
->>>>>>> 9d6cfe52
         );
     }
 
@@ -1514,7 +1204,7 @@
                 MaybeRelocatable::from(bigint!(1)),
                 MaybeRelocatable::from(bigint!(1226245742482522112_i64)),
                 MaybeRelocatable::from((
-                    b"3618502788666131213697322783095070105623107215331596699973092056135872020474",
+                    b"3618502788666131213697322783095070105623107215331596699973092056135872020476",
                     10,
                 )),
                 MaybeRelocatable::from(bigint!(2345108766317314046_i64)),
@@ -1596,7 +1286,7 @@
                 MaybeRelocatable::from(bigint!(7)),
                 MaybeRelocatable::from(bigint!(1226245742482522112_i64)),
                 MaybeRelocatable::from((
-                    b"3618502788666131213697322783095070105623107215331596699973092056135872020474",
+                    b"3618502788666131213697322783095070105623107215331596699973092056135872020470",
                     10,
                 )),
                 MaybeRelocatable::from(bigint!(2345108766317314046_i64)),
@@ -1756,7 +1446,7 @@
                 ((0, 11), (1, 9), (1, 3)),
                 ((0, 0), (1, 11), (1, 11)),
                 ((0, 1), (1, 11), (1, 11)),
-                ((0, 3), (1, 12), (1, 12)),
+                ((0, 3), (1, 12), (1, 11)),
                 ((0, 13), (1, 12), (1, 3))
             ]
         );
