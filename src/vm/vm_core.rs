--- conflicted
+++ resolved
@@ -1727,31 +1727,7 @@
             pc_update: PcUpdate::Jump,
             ap_update: ApUpdate::Regular,
             fp_update: FpUpdate::Regular,
-<<<<<<< HEAD
-            opcode: Opcode::AsseertEq,
-=======
             opcode: Opcode::AssertEq,
-        };
-
-        let run_context = RunContext {
-            memory: Memory::new(),
-            pc: MaybeRelocatable::Int(bigint!(4)),
-            ap: MaybeRelocatable::Int(bigint!(5)),
-            fp: MaybeRelocatable::Int(bigint!(6)),
-            prime: bigint!(127),
-        };
-
-        let vm = VirtualMachine {
-            run_context: run_context,
-            prime: bigint!(127),
-            _program_base: None,
-            builtin_runners: HashMap::<String, Box<dyn BuiltinRunner>>::new(),
-            validated_memory: ValidatedMemoryDict::new(),
-            accessed_addresses: Vec::<MaybeRelocatable>::new(),
-            trace: Vec::<TraceEntry>::new(),
-            current_step: bigint!(1),
-            skip_instruction_execution: false,
->>>>>>> 5dc3d4d4
         };
 
         let mut vm = VirtualMachine::new(bigint!(127), HashMap::new());
@@ -2149,27 +2125,8 @@
             ),
         ];
 
-        let memory = Memory::from(mem_arr.clone());
-        let validated_memory = ValidatedMemoryDict::from(mem_arr.clone());
-        let run_context = RunContext {
-            memory,
-            pc: MaybeRelocatable::from((bigint!(0), bigint!(0))),
-            ap: MaybeRelocatable::from((bigint!(0), bigint!(0))),
-            fp: MaybeRelocatable::from((bigint!(0), bigint!(0))),
-            prime: bigint!(127),
-        };
-
-        let mut vm = VirtualMachine {
-            run_context: run_context,
-            prime: bigint!(127),
-            _program_base: None,
-            builtin_runners: HashMap::<String, Box<dyn BuiltinRunner>>::new(),
-            validated_memory,
-            accessed_addresses: Vec::<MaybeRelocatable>::new(),
-            trace: Vec::<TraceEntry>::new(),
-            current_step: bigint!(0),
-            skip_instruction_execution: false,
-        };
+        let mut vm = VirtualMachine::new(bigint!(127), HashMap::new());
+        vm.memory = Memory::from(mem_arr.clone());
 
         let expected_operands = Operands {
             dst: MaybeRelocatable::Int(bigint64!(0x4)),
@@ -2871,117 +2828,6 @@
     /// RelocatableValue(segment_index=1, offset=3): '0x5',
     /// RelocatableValue(segment_index=1, offset=4): '0x14'
     fn multiplication_and_different_ap_increase() {
-<<<<<<< HEAD
-        let mut vm = VirtualMachine::new(
-            BigInt::new(Sign::Plus, vec![1, 0, 0, 0, 0, 0, 17, 134217728]),
-            HashMap::new(),
-        );
-        vm.run_context.pc = MaybeRelocatable::RelocatableValue(Relocatable {
-            segment_index: bigint!(0),
-            offset: bigint!(0),
-        });
-        vm.run_context.ap = MaybeRelocatable::RelocatableValue(Relocatable {
-            segment_index: bigint!(1),
-            offset: bigint!(2),
-        });
-        vm.run_context.fp = MaybeRelocatable::RelocatableValue(Relocatable {
-            segment_index: bigint!(1),
-            offset: bigint!(2),
-        });
-
-        vm.memory.insert(
-            &MaybeRelocatable::RelocatableValue(Relocatable {
-                segment_index: bigint!(0),
-                offset: bigint!(0),
-            }),
-            &MaybeRelocatable::Int(BigInt::from_i64(5207990763031199744).unwrap()),
-        );
-        vm.memory.insert(
-            &MaybeRelocatable::RelocatableValue(Relocatable {
-                segment_index: bigint!(0),
-                offset: bigint!(1),
-            }),
-            &MaybeRelocatable::Int(BigInt::from_i64(0x4).unwrap()),
-        );
-        vm.memory.insert(
-            &MaybeRelocatable::RelocatableValue(Relocatable {
-                segment_index: bigint!(0),
-                offset: bigint!(2),
-            }),
-            &MaybeRelocatable::Int(BigInt::from_i64(0x40780017fff7fff).unwrap()),
-        );
-        vm.memory.insert(
-            &MaybeRelocatable::RelocatableValue(Relocatable {
-                segment_index: bigint!(0),
-                offset: bigint!(3),
-            }),
-            &MaybeRelocatable::Int(BigInt::from_i64(0x1).unwrap()),
-        );
-        vm.memory.insert(
-            &MaybeRelocatable::RelocatableValue(Relocatable {
-                segment_index: bigint!(0),
-                offset: bigint!(4),
-            }),
-            &MaybeRelocatable::Int(BigInt::from_i64(0x480680017fff8000).unwrap()),
-        );
-        vm.memory.insert(
-            &MaybeRelocatable::RelocatableValue(Relocatable {
-                segment_index: bigint!(0),
-                offset: bigint!(5),
-            }),
-            &MaybeRelocatable::Int(BigInt::from_i64(0x5).unwrap()),
-        );
-        vm.memory.insert(
-            &MaybeRelocatable::RelocatableValue(Relocatable {
-                segment_index: bigint!(0),
-                offset: bigint!(6),
-            }),
-            &MaybeRelocatable::Int(BigInt::from_i64(0x40507ffe7fff8000).unwrap()),
-        );
-        vm.memory.insert(
-            &MaybeRelocatable::RelocatableValue(Relocatable {
-                segment_index: bigint!(0),
-                offset: bigint!(7),
-            }),
-            &MaybeRelocatable::Int(BigInt::from_i64(0x208b7fff7fff7ffe).unwrap()),
-        );
-        vm.memory.insert(
-            &MaybeRelocatable::RelocatableValue(Relocatable {
-                segment_index: bigint!(1),
-                offset: bigint!(0),
-            }),
-            &MaybeRelocatable::RelocatableValue(Relocatable {
-                segment_index: bigint!(2),
-                offset: bigint!(0),
-            }),
-        );
-        vm.memory.insert(
-            &MaybeRelocatable::RelocatableValue(Relocatable {
-                segment_index: bigint!(1),
-                offset: bigint!(1),
-            }),
-            &MaybeRelocatable::RelocatableValue(Relocatable {
-                segment_index: bigint!(3),
-                offset: bigint!(0),
-            }),
-        );
-        vm.memory.insert(
-            &MaybeRelocatable::RelocatableValue(Relocatable {
-                segment_index: bigint!(1),
-                offset: bigint!(2),
-            }),
-            &MaybeRelocatable::Int(BigInt::from_i64(0x4).unwrap()),
-        );
-        vm.memory.insert(
-            &MaybeRelocatable::RelocatableValue(Relocatable {
-                segment_index: bigint!(1),
-                offset: bigint!(3),
-            }),
-            &MaybeRelocatable::Int(BigInt::from_i64(0x5).unwrap()),
-        );
-        vm.memory.insert(
-            &MaybeRelocatable::RelocatableValue(Relocatable {
-=======
         let mem_arr = [
             (
                 MaybeRelocatable::from((bigint!(0), bigint!(0))),
@@ -3036,73 +2882,29 @@
                 MaybeRelocatable::Int(bigint64!(0x14)),
             ),
         ];
-
-        let run_context = RunContext {
-            memory: Memory::from(mem_arr.clone()),
-            pc: MaybeRelocatable::RelocatableValue(Relocatable {
-                segment_index: bigint!(0),
-                offset: bigint!(0),
-            }),
-            ap: MaybeRelocatable::RelocatableValue(Relocatable {
-                segment_index: bigint!(1),
-                offset: bigint!(2),
-            }),
-            fp: MaybeRelocatable::RelocatableValue(Relocatable {
-                segment_index: bigint!(1),
-                offset: bigint!(2),
-            }),
-            prime: BigInt::new(
-                Sign::Plus,
-                vec![
-                    4294967089, 4294967295, 4294967295, 4294967295, 4294967295, 4294967295,
-                    4294967295, 67108863,
-                ],
-            ),
-        };
-
-        let mut vm = VirtualMachine {
-            run_context: run_context,
-            prime: BigInt::new(
-                Sign::Plus,
-                vec![
-                    4294967089, 4294967295, 4294967295, 4294967295, 4294967295, 4294967295,
-                    4294967295, 67108863,
-                ],
-            ),
-            _program_base: None,
-            builtin_runners: HashMap::<String, Box<dyn BuiltinRunner>>::new(),
-            validated_memory: ValidatedMemoryDict::from(mem_arr),
-            accessed_addresses: Vec::<MaybeRelocatable>::new(),
-            trace: Vec::<TraceEntry>::new(),
-            current_step: bigint!(1),
-            skip_instruction_execution: false,
-        };
+        let mut vm = VirtualMachine::new(
+            BigInt::new(Sign::Plus, vec![1, 0, 0, 0, 0, 0, 17, 134217728]),
+            HashMap::new(),
+        );
+        vm.run_context.pc = MaybeRelocatable::RelocatableValue(Relocatable {
+            segment_index: bigint!(0),
+            offset: bigint!(0),
+        });
+        vm.run_context.ap = MaybeRelocatable::RelocatableValue(Relocatable {
+            segment_index: bigint!(1),
+            offset: bigint!(2),
+        });
+        vm.run_context.fp = MaybeRelocatable::RelocatableValue(Relocatable {
+            segment_index: bigint!(1),
+            offset: bigint!(2),
+        });
+        vm.memory = Memory::from(mem_arr.clone());
 
         assert_eq!(
             vm.run_context.pc,
             MaybeRelocatable::RelocatableValue(Relocatable {
                 segment_index: bigint!(0),
                 offset: bigint!(0)
-            })
-        );
-        assert_eq!(
-            vm.run_context.ap,
-            MaybeRelocatable::RelocatableValue(Relocatable {
->>>>>>> 5dc3d4d4
-                segment_index: bigint!(1),
-                offset: bigint!(2)
-            })
-        );
-<<<<<<< HEAD
-=======
-
-        assert_eq!(vm.step(), Ok(()));
->>>>>>> 5dc3d4d4
-        assert_eq!(
-            vm.run_context.pc,
-            MaybeRelocatable::RelocatableValue(Relocatable {
-                segment_index: bigint!(0),
-                offset: bigint!(2)
             })
         );
         assert_eq!(
@@ -3112,6 +2914,21 @@
                 offset: bigint!(2)
             })
         );
+        assert_eq!(vm.step(), Ok(()));
+        assert_eq!(
+            vm.run_context.pc,
+            MaybeRelocatable::RelocatableValue(Relocatable {
+                segment_index: bigint!(0),
+                offset: bigint!(2)
+            })
+        );
+        assert_eq!(
+            vm.run_context.ap,
+            MaybeRelocatable::RelocatableValue(Relocatable {
+                segment_index: bigint!(1),
+                offset: bigint!(2)
+            })
+        );
 
         assert_eq!(
             vm.memory.get(&vm.run_context.ap),
@@ -3155,13 +2972,8 @@
         );
 
         assert_eq!(
-<<<<<<< HEAD
             vm.memory.get(&vm.run_context.ap),
-            Some(&MaybeRelocatable::Int(BigInt::from_i64(0x14).unwrap())),
-=======
-            vm.validated_memory.get(&vm.run_context.ap),
             Some(&MaybeRelocatable::Int(bigint64!(0x14))),
->>>>>>> 5dc3d4d4
         );
     }
 }