use crate::bigint;
use crate::types::exec_scope::ExecutionScopes;
use crate::types::instruction::{ApUpdate, FpUpdate, Instruction, Opcode, PcUpdate, Res};
use crate::types::relocatable::MaybeRelocatable;
use crate::vm::context::run_context::RunContext;
use crate::vm::decoding::decoder::decode_instruction;
use crate::vm::errors::runner_errors::RunnerError;
use crate::vm::errors::vm_errors::VirtualMachineError;
use crate::vm::hints::execute_hint::execute_hint;
use crate::vm::runners::builtin_runner::BuiltinRunner;
use crate::vm::trace::trace_entry::TraceEntry;
use crate::vm::vm_memory::memory::Memory;
use crate::vm::vm_memory::memory_segments::MemorySegmentManager;
use num_bigint::BigInt;
use num_traits::{FromPrimitive, ToPrimitive};
use std::collections::HashMap;

use super::hints::execute_hint::HintReference;

#[derive(PartialEq, Debug)]
pub struct Operands {
    dst: MaybeRelocatable,
    res: Option<MaybeRelocatable>,
    op0: MaybeRelocatable,
    op1: MaybeRelocatable,
}
#[derive(PartialEq, Debug)]
struct OperandsAddresses(MaybeRelocatable, MaybeRelocatable, MaybeRelocatable);

#[derive(Clone, Debug)]

pub struct HintData {
    pub hint_code: Vec<u8>,
    //Maps the name of the variable to its reference id
    pub ids: HashMap<String, BigInt>,
}
pub struct VirtualMachine {
    pub run_context: RunContext,
    pub prime: BigInt,
    pub builtin_runners: Vec<(String, Box<dyn BuiltinRunner>)>,
    pub segments: MemorySegmentManager,
    pub exec_scopes: ExecutionScopes,
    //enter_scope:
    pub hints: HashMap<MaybeRelocatable, Vec<HintData>>,
    pub references: HashMap<usize, HintReference>,
    //hint_locals: HashMap<..., ...>,
    //hint_pc_and_index: HashMap<i64, (MaybeRelocatable, i64)>,
    //static_locals: Option<HashMap<..., ...>>,
    //intruction_debug_info: HashMap<MaybeRelocatable, InstructionLocation>,
    //debug_file_contents: HashMap<String, String>,
    //error_message_attributes: Vec<VmAttributeScope>,
    //program: ProgramBase,
    pub _program_base: Option<MaybeRelocatable>,
    pub memory: Memory,
    //auto_deduction: HashMap<BigInt, Vec<(Rule, ())>>,
    //Some(accessed_addresses) == proof mode enabled
<<<<<<< HEAD
    accessed_addresses: Option<HashSet<MaybeRelocatable>>,
    //None if trace is not enabled, Some otherwise
    pub trace: Option<Vec<TraceEntry>>,
=======
    accessed_addresses: Option<Vec<MaybeRelocatable>>,
    pub trace: Vec<TraceEntry>,
>>>>>>> dec58106
    current_step: usize,
    skip_instruction_execution: bool,
}

impl HintData {
    pub fn new(hint_code: Vec<u8>, ids: HashMap<String, BigInt>) -> HintData {
        HintData { hint_code, ids }
    }
}

impl VirtualMachine {
    pub fn new(
        prime: BigInt,
        builtin_runners: Vec<(String, Box<dyn BuiltinRunner>)>,
        trace_enabled: bool,
    ) -> VirtualMachine {
        let run_context = RunContext {
            pc: MaybeRelocatable::from((0, 0)),
            ap: MaybeRelocatable::from((0, 0)),
            fp: MaybeRelocatable::from((0, 0)),
            prime: prime.clone(),
        };

        let trace = if trace_enabled {
            Some(Vec::<TraceEntry>::new())
        } else {
            None
        };

        VirtualMachine {
            run_context,
            prime,
            builtin_runners,
            hints: HashMap::<MaybeRelocatable, Vec<HintData>>::new(),
            references: HashMap::<usize, HintReference>::new(),
            _program_base: None,
            memory: Memory::new(),
            accessed_addresses: None,
            trace,
            current_step: 0,
            skip_instruction_execution: false,
            segments: MemorySegmentManager::new(),
            exec_scopes: ExecutionScopes::new(),
        }
    }
    ///Returns the encoded instruction (the value at pc) and the immediate value (the value at pc + 1, if it exists in the memory).
    fn get_instruction_encoding(
        &self,
    ) -> Result<(&BigInt, Option<&MaybeRelocatable>), VirtualMachineError> {
        let encoding_ref: &BigInt = match self.memory.get(&self.run_context.pc) {
            Ok(Some(MaybeRelocatable::Int(ref encoding))) => encoding,
            _ => return Err(VirtualMachineError::InvalidInstructionEncoding),
        };

        let imm_addr = self.run_context.pc.add_usize_mod(1, None);

        if let Ok(optional_imm) = self.memory.get(&imm_addr) {
            Ok((encoding_ref, optional_imm))
        } else {
            Err(VirtualMachineError::InvalidInstructionEncoding)
        }
    }

    fn update_fp(&mut self, instruction: &Instruction, operands: &Operands) {
        let new_fp: MaybeRelocatable = match instruction.fp_update {
            FpUpdate::APPlus2 => self.run_context.ap.add_usize_mod(2, None),
            FpUpdate::Dst => operands.dst.clone(),
            FpUpdate::Regular => return,
        };
        self.run_context.fp = new_fp;
    }

    fn update_ap(
        &mut self,
        instruction: &Instruction,
        operands: &Operands,
    ) -> Result<(), VirtualMachineError> {
        let new_ap: MaybeRelocatable = match instruction.ap_update {
            ApUpdate::Add => match operands.res.clone() {
                Some(res) => self.run_context.ap.add_mod(&res, &self.prime)?,
                None => return Err(VirtualMachineError::UnconstrainedResAdd),
            },
            ApUpdate::Add1 => self.run_context.ap.add_usize_mod(1, None),
            ApUpdate::Add2 => self.run_context.ap.add_usize_mod(2, None),
            ApUpdate::Regular => return Ok(()),
        };
        self.run_context.ap = new_ap;
        Ok(())
    }

    fn update_pc(
        &mut self,
        instruction: &Instruction,
        operands: &Operands,
    ) -> Result<(), VirtualMachineError> {
        let new_pc: MaybeRelocatable = match instruction.pc_update {
            PcUpdate::Regular => self
                .run_context
                .pc
                .add_usize_mod(Instruction::size(instruction), Some(self.prime.clone())),
            PcUpdate::Jump => match operands.res.clone() {
                Some(res) => res,
                None => return Err(VirtualMachineError::UnconstrainedResJump),
            },
            PcUpdate::JumpRel => match operands.res.clone() {
                Some(res) => match res {
                    MaybeRelocatable::Int(num_res) => {
                        self.run_context.pc.add_int_mod(&num_res, &self.prime)?
                    }

                    _ => return Err(VirtualMachineError::PureValue),
                },
                None => return Err(VirtualMachineError::UnconstrainedResJumpRel),
            },
            PcUpdate::Jnz => match VirtualMachine::is_zero(operands.dst.clone())? {
                true => self
                    .run_context
                    .pc
                    .add_usize_mod(Instruction::size(instruction), None),
                false => (self.run_context.pc.add_mod(&operands.op1, &self.prime))?,
            },
        };
        self.run_context.pc = new_pc;
        Ok(())
    }

    fn update_registers(
        &mut self,
        instruction: Instruction,
        operands: Operands,
    ) -> Result<(), VirtualMachineError> {
        self.update_fp(&instruction, &operands);
        self.update_ap(&instruction, &operands)?;
        self.update_pc(&instruction, &operands)?;
        Ok(())
    }

    /// Returns true if the value is zero
    /// Used for JNZ instructions
    fn is_zero(addr: MaybeRelocatable) -> Result<bool, VirtualMachineError> {
        match addr {
            MaybeRelocatable::Int(num) => Ok(num == bigint!(0)),
            MaybeRelocatable::RelocatableValue(_rel_value) => Err(VirtualMachineError::PureValue),
        }
    }

    ///Returns a tuple (deduced_op0, deduced_res).
    ///Deduces the value of op0 if possible (based on dst and op1). Otherwise, returns None.
    ///If res was already deduced, returns its deduced value as well.
    fn deduce_op0(
        &self,
        instruction: &Instruction,
        dst: Option<&MaybeRelocatable>,
        op1: Option<&MaybeRelocatable>,
    ) -> Result<(Option<MaybeRelocatable>, Option<MaybeRelocatable>), VirtualMachineError> {
        match instruction.opcode {
            Opcode::Call => {
                return Ok((
                    Some(
                        self.run_context
                            .pc
                            .add_usize_mod(Instruction::size(instruction), None),
                    ),
                    None,
                ))
            }
            Opcode::AssertEq => {
                match instruction.res {
                    Res::Add => {
                        if let (Some(dst_addr), Some(op1_addr)) = (dst, op1) {
                            return Ok((
                                Some((dst_addr.sub(op1_addr, &self.prime))?),
                                Some(dst_addr.clone()),
                            ));
                        }
                    }
                    Res::Mul => {
                        if let (Some(dst_addr), Some(op1_addr)) = (dst, op1) {
                            if let (
                                MaybeRelocatable::Int(num_dst),
                                MaybeRelocatable::Int(ref num_op1_ref),
                            ) = (dst_addr, op1_addr)
                            {
                                let num_op1 = Clone::clone(num_op1_ref);
                                if num_op1 != bigint!(0) {
                                    return Ok((
                                        Some(MaybeRelocatable::Int(
                                            (num_dst / num_op1) % self.prime.clone(),
                                        )),
                                        Some(dst_addr.clone()),
                                    ));
                                }
                            }
                        }
                    }
                    _ => (),
                };
            }
            _ => (),
        };
        Ok((None, None))
    }

    /// Returns a tuple (deduced_op1, deduced_res).
    ///Deduces the value of op1 if possible (based on dst and op0). Otherwise, returns None.
    ///If res was already deduced, returns its deduced value as well.
    fn deduce_op1(
        &self,
        instruction: &Instruction,
        dst: Option<&MaybeRelocatable>,
        op0: Option<MaybeRelocatable>,
    ) -> Result<(Option<MaybeRelocatable>, Option<MaybeRelocatable>), VirtualMachineError> {
        if let Opcode::AssertEq = instruction.opcode {
            match instruction.res {
                Res::Op1 => {
                    if let Some(dst_addr) = dst {
                        return Ok((Some(dst_addr.clone()), Some(dst_addr.clone())));
                    }
                }
                Res::Add => {
                    if let (Some(dst_addr), Some(op0_addr)) = (dst, op0) {
                        return Ok((
                            Some((dst_addr.sub(&op0_addr, &self.prime))?),
                            Some(dst_addr.clone()),
                        ));
                    }
                }
                Res::Mul => {
                    if let (Some(dst_addr), Some(op0_addr)) = (dst, op0) {
                        if let (MaybeRelocatable::Int(num_dst), MaybeRelocatable::Int(num_op0)) =
                            (dst_addr, op0_addr)
                        {
                            if num_op0 != bigint!(0) {
                                return Ok((
                                    Some(MaybeRelocatable::Int(
                                        (num_dst / num_op0) % self.prime.clone(),
                                    )),
                                    Some(dst_addr.clone()),
                                ));
                            }
                        }
                    }
                }
                _ => (),
            };
        };
        Ok((None, None))
    }

    fn deduce_memory_cell(
        &mut self,
        address: &MaybeRelocatable,
    ) -> Result<Option<MaybeRelocatable>, VirtualMachineError> {
        if let MaybeRelocatable::RelocatableValue(addr) = address {
            for (_, builtin) in self.builtin_runners.iter_mut() {
                if let Some(base) = builtin.base() {
                    if base.segment_index == addr.segment_index {
                        match builtin.deduce_memory_cell(address, &self.memory) {
                            Ok(maybe_reloc) => return Ok(maybe_reloc),
                            Err(error) => return Err(VirtualMachineError::RunnerError(error)),
                        };
                    }
                }
            }
            return Ok(None);
        }

        Err(VirtualMachineError::RunnerError(
            RunnerError::NonRelocatableAddress,
        ))
    }

    ///Computes the value of res if possible
    fn compute_res(
        &self,
        instruction: &Instruction,
        op0: &MaybeRelocatable,
        op1: &MaybeRelocatable,
    ) -> Result<Option<MaybeRelocatable>, VirtualMachineError> {
        match instruction.res {
            Res::Op1 => Ok(Some(op1.clone())),
            Res::Add => Ok(Some(op0.add_mod(op1, &self.prime)?)),
            Res::Mul => {
                if let (MaybeRelocatable::Int(num_op0), MaybeRelocatable::Int(num_op1)) = (op0, op1)
                {
                    return Ok(Some(MaybeRelocatable::Int(
                        (num_op0 * num_op1) % self.prime.clone(),
                    )));
                }
                Err(VirtualMachineError::PureValue)
            }
            Res::Unconstrained => Ok(None),
        }
    }

    fn deduce_dst(
        &self,
        instruction: &Instruction,
        res: Option<&MaybeRelocatable>,
    ) -> Option<MaybeRelocatable> {
        match instruction.opcode {
            Opcode::AssertEq => {
                if let Some(res_addr) = res {
                    return Some(res_addr.clone());
                }
            }
            Opcode::Call => return Some(self.run_context.fp.clone()),
            _ => (),
        };
        None
    }

    fn opcode_assertions(
        &self,
        instruction: &Instruction,
        operands: &Operands,
    ) -> Result<(), VirtualMachineError> {
        match instruction.opcode {
            Opcode::AssertEq => {
                match &operands.res {
                    None => return Err(VirtualMachineError::UnconstrainedResAssertEq),
                    Some(res) => {
                        if let (MaybeRelocatable::Int(res_num), MaybeRelocatable::Int(dst_num)) =
                            (res, &operands.dst)
                        {
                            if res_num != dst_num {
                                return Err(VirtualMachineError::DiffAssertValues(
                                    res_num.clone(),
                                    dst_num.clone(),
                                ));
                            };
                        };
                    }
                };
                Ok(())
            }
            Opcode::Call => {
                if let (MaybeRelocatable::Int(op0_num), MaybeRelocatable::Int(run_pc)) =
                    (&operands.op0, &self.run_context.pc)
                {
                    let return_pc = run_pc + instruction.size();
                    if op0_num != &return_pc {
                        return Err(VirtualMachineError::CantWriteReturnPc(
                            op0_num.clone(),
                            return_pc,
                        ));
                    };
                };

                if let (MaybeRelocatable::Int(return_fp), MaybeRelocatable::Int(dst_num)) =
                    (&self.run_context.fp, &operands.dst)
                {
                    if dst_num != return_fp {
                        return Err(VirtualMachineError::CantWriteReturnFp(
                            dst_num.clone(),
                            return_fp.clone(),
                        ));
                    };
                };
                Ok(())
            }
            _ => Ok(()),
        }
    }

    fn run_instruction(&mut self, instruction: Instruction) -> Result<(), VirtualMachineError> {
        let (operands, operands_mem_addresses) = self.compute_operands(&instruction)?;
        self.opcode_assertions(&instruction, &operands)?;

        if let Some(ref mut trace) = &mut self.trace {
            trace.push(TraceEntry {
                pc: self.run_context.pc.clone(),
                ap: self.run_context.ap.clone(),
                fp: self.run_context.fp.clone(),
            });
        }

        if let Some(ref mut accessed_addresses) = self.accessed_addresses {
            let op_addrs =
                operands_mem_addresses.ok_or(VirtualMachineError::InvalidInstructionEncoding)?;
            let addresses = &[
                op_addrs.0,
                op_addrs.1,
                op_addrs.2,
                self.run_context.pc.clone(),
            ];
            accessed_addresses.extend_from_slice(addresses);
        }

        self.update_registers(instruction, operands)?;
        self.current_step += 1;
        Ok(())
    }

    fn decode_current_instruction(&self) -> Result<Instruction, VirtualMachineError> {
        let (instruction_ref, imm) = self.get_instruction_encoding()?;
        match instruction_ref.clone().to_i64() {
            Some(instruction) => {
                if let Some(MaybeRelocatable::Int(imm_ref)) = imm {
                    let decoded_instruction =
                        decode_instruction(instruction, Some(imm_ref.clone()))?;
                    return Ok(decoded_instruction);
                }
                let decoded_instruction = decode_instruction(instruction, None)?;
                Ok(decoded_instruction)
            }
            None => Err(VirtualMachineError::InvalidInstructionEncoding),
        }
    }

    pub fn step(&mut self) -> Result<(), VirtualMachineError> {
        if let Some(hint_list) = self.hints.get(&self.run_context.pc) {
            for hint_data in hint_list.clone().iter() {
                execute_hint(self, &hint_data.hint_code, hint_data.ids.clone())?
            }
        }
        self.skip_instruction_execution = false;
        let instruction = self.decode_current_instruction()?;
        self.run_instruction(instruction)?;
        Ok(())
    }

    /// Compute operands and result, trying to deduce them if normal memory access returns a None
    /// value.
    fn compute_operands(
        &mut self,
        instruction: &Instruction,
    ) -> Result<(Operands, Option<OperandsAddresses>), VirtualMachineError> {
        let dst_addr: MaybeRelocatable = self.run_context.compute_dst_addr(instruction)?;

        let mut dst: Option<MaybeRelocatable> = match self.memory.get(&dst_addr) {
            Err(_) => return Err(VirtualMachineError::InvalidInstructionEncoding),
            Ok(result) => result.cloned(),
        };

        let op0_addr: MaybeRelocatable = self.run_context.compute_op0_addr(instruction)?;

        let mut op0: Option<MaybeRelocatable> = match self.memory.get(&op0_addr) {
            Err(_) => return Err(VirtualMachineError::InvalidInstructionEncoding),
            Ok(result) => result.cloned(),
        };

        let op1_addr: MaybeRelocatable = self
            .run_context
            .compute_op1_addr(instruction, op0.as_ref())?;

        let mut op1: Option<MaybeRelocatable> = match self.memory.get(&op1_addr) {
            Err(_) => return Err(VirtualMachineError::InvalidInstructionEncoding),
            Ok(result) => result.cloned(),
        };

        let mut res: Option<MaybeRelocatable> = None;

        let should_update_dst = matches!(dst, None);
        let should_update_op0 = matches!(op0, None);
        let should_update_op1 = matches!(op1, None);

        if matches!(op0, None) {
            match self.deduce_memory_cell(&op0_addr) {
                Ok(None) => {
                    (op0, res) = self.deduce_op0(instruction, dst.as_ref(), op1.as_ref())?;
                }
                Ok(deduced_memory_cell) => {
                    op0 = deduced_memory_cell;
                }
                Err(e) => return Err(e),
            }
        }

        if matches!(op1, None) {
            match self.deduce_memory_cell(&op1_addr) {
                Ok(None) => {
                    let deduced_operands =
                        self.deduce_op1(instruction, dst.as_ref(), op0.clone())?;
                    op1 = deduced_operands.0;

                    if matches!(res, None) {
                        res = deduced_operands.1
                    }
                }
                Ok(deduced_memory_cell) => {
                    op1 = deduced_memory_cell;
                }
                Err(e) => return Err(e),
            }
        }

        if matches!(res, None) {
            match (&op0, &op1) {
                (Some(ref unwrapped_op0), Some(ref unwrapped_op1)) => {
                    res = self.compute_res(instruction, unwrapped_op0, unwrapped_op1)?;
                }
                _ => return Err(VirtualMachineError::InvalidInstructionEncoding),
            }
        }

        if matches!(dst, None) {
            match instruction.opcode {
                Opcode::AssertEq if matches!(res, Some(_)) => dst = res.clone(),
                Opcode::Call => dst = Some(self.run_context.fp.clone()),
                _ => match self.deduce_dst(instruction, res.as_ref()) {
                    Some(d) => dst = Some(d),
                    None => return Err(VirtualMachineError::NoDst),
                },
            }
        }

        if should_update_dst {
            match dst {
                Some(ref unwrapped_dst) => match self.memory.insert(&dst_addr, unwrapped_dst) {
                    Ok(()) => (),
                    _ => return Err(VirtualMachineError::InvalidInstructionEncoding),
                },
                _ => return Err(VirtualMachineError::NoDst),
            }
        }

        if should_update_op0 {
            match op0 {
                Some(ref unwrapped_op0) => match self.memory.insert(&op0_addr, unwrapped_op0) {
                    Ok(()) => (),
                    _ => return Err(VirtualMachineError::InvalidInstructionEncoding),
                },
                _ => return Err(VirtualMachineError::InvalidInstructionEncoding),
            }
        }

        if should_update_op1 {
            match op1 {
                Some(ref unwrapped_op1) => match self.memory.insert(&op1_addr, unwrapped_op1) {
                    Ok(()) => (),
                    _ => return Err(VirtualMachineError::InvalidInstructionEncoding),
                },
                _ => return Err(VirtualMachineError::InvalidInstructionEncoding),
            };
        }

        match (dst, op0, op1) {
            (Some(unwrapped_dst), Some(unwrapped_op0), Some(unwrapped_op1)) => {
                let accessed_addresses = if self.accessed_addresses.is_some() {
                    Some(OperandsAddresses(dst_addr, op0_addr, op1_addr))
                } else {
                    None
                };
                Ok((
                    Operands {
                        dst: unwrapped_dst,
                        op0: unwrapped_op0,
                        op1: unwrapped_op1,
                        res,
                    },
                    accessed_addresses,
                ))
            }
            _ => Err(VirtualMachineError::InvalidInstructionEncoding),
        }
    }

    ///Makes sure that all assigned memory cells are consistent with their auto deduction rules.
    pub fn verify_auto_deductions(&mut self) -> Result<(), VirtualMachineError> {
        for (i, segment) in self.memory.data.iter().enumerate() {
            for (j, value) in segment.iter().enumerate() {
                for (name, builtin) in self.builtin_runners.iter_mut() {
                    match builtin.base() {
                        Some(builtin_base) => {
                            if builtin_base.segment_index == i {
                                match builtin.deduce_memory_cell(
                                    &MaybeRelocatable::from((i, j)),
                                    &self.memory,
                                ) {
                                    Ok(None) => None,
                                    Ok(Some(deduced_memory_cell)) => {
                                        if Some(&deduced_memory_cell) != value.as_ref()
                                            && value != &None
                                        {
                                            return Err(
                                                VirtualMachineError::InconsistentAutoDeduction(
                                                    name.to_owned(),
                                                    deduced_memory_cell,
                                                    value.to_owned(),
                                                ),
                                            );
                                        }
                                        Some(deduced_memory_cell)
                                    }
                                    _ => {
                                        return Err(VirtualMachineError::InvalidInstructionEncoding)
                                    }
                                };
                            }
                        }
                        _ => return Err(VirtualMachineError::InvalidInstructionEncoding),
                    }
                }
            }
        }
        Ok(())
    }
}

#[cfg(test)]
mod tests {
    use super::*;
    use crate::types::instruction::{ApUpdate, FpUpdate, Op1Addr, Opcode, PcUpdate, Register, Res};
    use crate::vm::errors::memory_errors::MemoryError;
    use crate::vm::runners::builtin_runner::{
        BitwiseBuiltinRunner, EcOpBuiltinRunner, HashBuiltinRunner,
    };

    use crate::{bigint64, bigint_str};
    use crate::{relocatable, types::relocatable::Relocatable};
    use num_bigint::Sign;
    use std::collections::HashSet;

    pub fn memory_from(
        key_val_list: Vec<(MaybeRelocatable, MaybeRelocatable)>,
        num_segements: usize,
    ) -> Result<Memory, MemoryError> {
        let mut memory = Memory::new();
        for _ in 0..num_segements {
            memory.data.push(Vec::new());
        }
        for (key, val) in key_val_list.iter() {
            memory.insert(key, val)?;
        }
        Ok(memory)
    }

    #[test]
    fn get_instruction_encoding_successful_without_imm() {
        let mut vm = VirtualMachine::new(bigint!(39), Vec::new(), false);
        vm.memory.data.push(Vec::new());
        vm.run_context.pc = MaybeRelocatable::RelocatableValue(relocatable!(0, 0));
        vm.memory
            .insert(
                &MaybeRelocatable::from((0, 0)),
                &MaybeRelocatable::Int(bigint!(5)),
            )
            .unwrap();
        assert_eq!(Ok((&bigint!(5), None)), vm.get_instruction_encoding());
    }

    #[test]
    fn get_instruction_encoding_successful_with_imm() {
        let mut vm = VirtualMachine::new(bigint!(39), Vec::new(), false);
        vm.memory.data.push(Vec::new());
        vm.run_context.pc = MaybeRelocatable::from((0, 0));

        vm.memory
            .insert(
                &MaybeRelocatable::from((0, 0)),
                &MaybeRelocatable::from(bigint!(5)),
            )
            .unwrap();
        vm.memory
            .insert(
                &MaybeRelocatable::from((0, 1)),
                &MaybeRelocatable::from(bigint!(6)),
            )
            .unwrap();
        if let Ok((num_ref, Some(MaybeRelocatable::Int(imm_ref)))) = vm.get_instruction_encoding() {
            assert_eq!(num_ref.clone(), bigint!(5));
            assert_eq!(imm_ref.clone(), bigint!(6));
        } else {
            assert!(false);
        }
    }

    #[test]
    fn get_instruction_encoding_unsuccesful() {
        let mut vm = VirtualMachine::new(bigint!(39), Vec::new(), false);
        vm.run_context.pc = MaybeRelocatable::from((0, 0));
        let error = vm.get_instruction_encoding();
        assert_eq!(error, Err(VirtualMachineError::InvalidInstructionEncoding));
        assert_eq!(
            error.unwrap_err().to_string(),
            "Instruction should be an int. Found:"
        );
    }

    #[test]
    fn update_fp_ap_plus2() {
        let instruction = Instruction {
            off0: bigint!(1),
            off1: bigint!(2),
            off2: bigint!(3),
            imm: None,
            dst_register: Register::FP,
            op0_register: Register::AP,
            op1_addr: Op1Addr::AP,
            res: Res::Add,
            pc_update: PcUpdate::Regular,
            ap_update: ApUpdate::Regular,
            fp_update: FpUpdate::APPlus2,
            opcode: Opcode::NOp,
        };

        let operands = Operands {
            dst: MaybeRelocatable::Int(bigint!(11)),
            res: Some(MaybeRelocatable::Int(bigint!(8))),
            op0: MaybeRelocatable::Int(bigint!(9)),
            op1: MaybeRelocatable::Int(bigint!(10)),
        };

        let mut vm = VirtualMachine::new(bigint!(39), Vec::new(), false);
        vm.run_context.pc = MaybeRelocatable::Int(bigint!(4));
        vm.run_context.ap = MaybeRelocatable::Int(bigint!(5));
        vm.run_context.fp = MaybeRelocatable::Int(bigint!(6));

        vm.update_fp(&instruction, &operands);
        assert_eq!(vm.run_context.fp, MaybeRelocatable::Int(bigint!(7)))
    }

    #[test]
    fn update_fp_dst() {
        let instruction = Instruction {
            off0: bigint!(1),
            off1: bigint!(2),
            off2: bigint!(3),
            imm: None,
            dst_register: Register::FP,
            op0_register: Register::AP,
            op1_addr: Op1Addr::AP,
            res: Res::Add,
            pc_update: PcUpdate::Regular,
            ap_update: ApUpdate::Regular,
            fp_update: FpUpdate::Dst,
            opcode: Opcode::NOp,
        };

        let operands = Operands {
            dst: MaybeRelocatable::Int(bigint!(11)),
            res: Some(MaybeRelocatable::Int(bigint!(8))),
            op0: MaybeRelocatable::Int(bigint!(9)),
            op1: MaybeRelocatable::Int(bigint!(10)),
        };

        let mut vm = VirtualMachine::new(bigint!(39), Vec::new(), false);
        vm.run_context.pc = MaybeRelocatable::Int(bigint!(4));
        vm.run_context.ap = MaybeRelocatable::Int(bigint!(5));
        vm.run_context.fp = MaybeRelocatable::Int(bigint!(6));

        vm.update_fp(&instruction, &operands);
        assert_eq!(vm.run_context.fp, MaybeRelocatable::Int(bigint!(11)))
    }

    #[test]
    fn update_fp_regular() {
        let instruction = Instruction {
            off0: bigint!(1),
            off1: bigint!(2),
            off2: bigint!(3),
            imm: None,
            dst_register: Register::FP,
            op0_register: Register::AP,
            op1_addr: Op1Addr::AP,
            res: Res::Add,
            pc_update: PcUpdate::Regular,
            ap_update: ApUpdate::Regular,
            fp_update: FpUpdate::Regular,
            opcode: Opcode::NOp,
        };

        let operands = Operands {
            dst: MaybeRelocatable::Int(bigint!(11)),
            res: Some(MaybeRelocatable::Int(bigint!(8))),
            op0: MaybeRelocatable::Int(bigint!(9)),
            op1: MaybeRelocatable::Int(bigint!(10)),
        };

        let mut vm = VirtualMachine::new(bigint!(39), Vec::new(), false);
        vm.run_context.pc = MaybeRelocatable::Int(bigint!(4));
        vm.run_context.ap = MaybeRelocatable::Int(bigint!(5));
        vm.run_context.fp = MaybeRelocatable::Int(bigint!(6));

        vm.update_fp(&instruction, &operands);
        assert_eq!(vm.run_context.fp, MaybeRelocatable::Int(bigint!(6)))
    }

    #[test]
    fn update_ap_add_with_res() {
        let instruction = Instruction {
            off0: bigint!(1),
            off1: bigint!(2),
            off2: bigint!(3),
            imm: None,
            dst_register: Register::FP,
            op0_register: Register::AP,
            op1_addr: Op1Addr::AP,
            res: Res::Add,
            pc_update: PcUpdate::Regular,
            ap_update: ApUpdate::Add,
            fp_update: FpUpdate::Regular,
            opcode: Opcode::NOp,
        };

        let operands = Operands {
            dst: MaybeRelocatable::Int(bigint!(11)),
            res: Some(MaybeRelocatable::Int(bigint!(8))),
            op0: MaybeRelocatable::Int(bigint!(9)),
            op1: MaybeRelocatable::Int(bigint!(10)),
        };

        let mut vm = VirtualMachine::new(bigint!(39), Vec::new(), false);
        vm.run_context.pc = MaybeRelocatable::Int(bigint!(4));
        vm.run_context.ap = MaybeRelocatable::Int(bigint!(5));
        vm.run_context.fp = MaybeRelocatable::Int(bigint!(6));

        assert_eq!(Ok(()), vm.update_ap(&instruction, &operands));
        assert_eq!(vm.run_context.ap, MaybeRelocatable::Int(bigint!(13)));
    }

    #[test]
    fn update_ap_add_without_res() {
        let instruction = Instruction {
            off0: bigint!(1),
            off1: bigint!(2),
            off2: bigint!(3),
            imm: None,
            dst_register: Register::FP,
            op0_register: Register::AP,
            op1_addr: Op1Addr::AP,
            res: Res::Add,
            pc_update: PcUpdate::Regular,
            ap_update: ApUpdate::Add,
            fp_update: FpUpdate::Regular,
            opcode: Opcode::NOp,
        };

        let operands = Operands {
            dst: MaybeRelocatable::Int(bigint!(11)),
            res: None,
            op0: MaybeRelocatable::Int(bigint!(9)),
            op1: MaybeRelocatable::Int(bigint!(10)),
        };

        let mut vm = VirtualMachine::new(bigint!(39), Vec::new(), false);
        vm.run_context.pc = MaybeRelocatable::Int(bigint!(4));
        vm.run_context.ap = MaybeRelocatable::Int(bigint!(5));
        vm.run_context.fp = MaybeRelocatable::Int(bigint!(6));

        let error = vm.update_ap(&instruction, &operands);
        assert_eq!(error, Err(VirtualMachineError::UnconstrainedResAdd));
        assert_eq!(
            error.unwrap_err().to_string(),
            "Res.UNCONSTRAINED cannot be used with ApUpdate.ADD"
        );
    }

    #[test]
    fn update_ap_add1() {
        let instruction = Instruction {
            off0: bigint!(1),
            off1: bigint!(2),
            off2: bigint!(3),
            imm: None,
            dst_register: Register::FP,
            op0_register: Register::AP,
            op1_addr: Op1Addr::AP,
            res: Res::Add,
            pc_update: PcUpdate::Regular,
            ap_update: ApUpdate::Add1,
            fp_update: FpUpdate::Regular,
            opcode: Opcode::NOp,
        };

        let operands = Operands {
            dst: MaybeRelocatable::Int(bigint!(11)),
            res: Some(MaybeRelocatable::Int(bigint!(8))),
            op0: MaybeRelocatable::Int(bigint!(9)),
            op1: MaybeRelocatable::Int(bigint!(10)),
        };

        let mut vm = VirtualMachine::new(bigint!(39), Vec::new(), false);
        vm.run_context.pc = MaybeRelocatable::Int(bigint!(4));
        vm.run_context.ap = MaybeRelocatable::Int(bigint!(5));
        vm.run_context.fp = MaybeRelocatable::Int(bigint!(6));

        assert_eq!(Ok(()), vm.update_ap(&instruction, &operands));
        assert_eq!(vm.run_context.ap, MaybeRelocatable::Int(bigint!(6)));
    }

    #[test]
    fn update_ap_add2() {
        let instruction = Instruction {
            off0: bigint!(1),
            off1: bigint!(2),
            off2: bigint!(3),
            imm: None,
            dst_register: Register::FP,
            op0_register: Register::AP,
            op1_addr: Op1Addr::AP,
            res: Res::Add,
            pc_update: PcUpdate::Regular,
            ap_update: ApUpdate::Add2,
            fp_update: FpUpdate::Regular,
            opcode: Opcode::NOp,
        };

        let operands = Operands {
            dst: MaybeRelocatable::Int(bigint!(11)),
            res: Some(MaybeRelocatable::Int(bigint!(8))),
            op0: MaybeRelocatable::Int(bigint!(9)),
            op1: MaybeRelocatable::Int(bigint!(10)),
        };

        let mut vm = VirtualMachine::new(bigint!(39), Vec::new(), false);
        vm.run_context.pc = MaybeRelocatable::Int(bigint!(4));
        vm.run_context.ap = MaybeRelocatable::Int(bigint!(5));
        vm.run_context.fp = MaybeRelocatable::Int(bigint!(6));

        assert_eq!(Ok(()), vm.update_ap(&instruction, &operands));
        assert_eq!(vm.run_context.ap, MaybeRelocatable::Int(bigint!(7)));
    }

    #[test]
    fn update_ap_regular() {
        let instruction = Instruction {
            off0: bigint!(1),
            off1: bigint!(2),
            off2: bigint!(3),
            imm: None,
            dst_register: Register::FP,
            op0_register: Register::AP,
            op1_addr: Op1Addr::AP,
            res: Res::Add,
            pc_update: PcUpdate::Regular,
            ap_update: ApUpdate::Regular,
            fp_update: FpUpdate::Regular,
            opcode: Opcode::NOp,
        };

        let operands = Operands {
            dst: MaybeRelocatable::Int(bigint!(11)),
            res: Some(MaybeRelocatable::Int(bigint!(8))),
            op0: MaybeRelocatable::Int(bigint!(9)),
            op1: MaybeRelocatable::Int(bigint!(10)),
        };

        let mut vm = VirtualMachine::new(bigint!(39), Vec::new(), false);
        vm.run_context.pc = MaybeRelocatable::Int(bigint!(4));
        vm.run_context.ap = MaybeRelocatable::Int(bigint!(5));
        vm.run_context.fp = MaybeRelocatable::Int(bigint!(6));

        assert_eq!(Ok(()), vm.update_ap(&instruction, &operands));
        assert_eq!(vm.run_context.ap, MaybeRelocatable::Int(bigint!(5)));
    }

    #[test]
    fn update_pc_regular_instruction_no_imm() {
        let instruction = Instruction {
            off0: bigint!(1),
            off1: bigint!(2),
            off2: bigint!(3),
            imm: None,
            dst_register: Register::FP,
            op0_register: Register::AP,
            op1_addr: Op1Addr::AP,
            res: Res::Add,
            pc_update: PcUpdate::Regular,
            ap_update: ApUpdate::Regular,
            fp_update: FpUpdate::Regular,
            opcode: Opcode::NOp,
        };

        let operands = Operands {
            dst: MaybeRelocatable::Int(bigint!(11)),
            res: Some(MaybeRelocatable::Int(bigint!(8))),
            op0: MaybeRelocatable::Int(bigint!(9)),
            op1: MaybeRelocatable::Int(bigint!(10)),
        };

        let mut vm = VirtualMachine::new(bigint!(39), Vec::new(), false);
        vm.run_context.pc = MaybeRelocatable::Int(bigint!(4));
        vm.run_context.ap = MaybeRelocatable::Int(bigint!(5));
        vm.run_context.fp = MaybeRelocatable::Int(bigint!(6));

        assert_eq!(Ok(()), vm.update_pc(&instruction, &operands));
        assert_eq!(vm.run_context.pc, MaybeRelocatable::Int(bigint!(5)));
    }

    #[test]
    fn update_pc_regular_instruction_has_imm() {
        let instruction = Instruction {
            off0: bigint!(1),
            off1: bigint!(2),
            off2: bigint!(3),
            imm: Some(bigint!(5)),
            dst_register: Register::FP,
            op0_register: Register::AP,
            op1_addr: Op1Addr::AP,
            res: Res::Add,
            pc_update: PcUpdate::Regular,
            ap_update: ApUpdate::Regular,
            fp_update: FpUpdate::Regular,
            opcode: Opcode::NOp,
        };

        let operands = Operands {
            dst: MaybeRelocatable::Int(bigint!(11)),
            res: Some(MaybeRelocatable::Int(bigint!(8))),
            op0: MaybeRelocatable::Int(bigint!(9)),
            op1: MaybeRelocatable::Int(bigint!(10)),
        };

        let mut vm = VirtualMachine::new(bigint!(39), Vec::new(), false);
        vm.run_context.pc = MaybeRelocatable::Int(bigint!(4));
        vm.run_context.ap = MaybeRelocatable::Int(bigint!(5));
        vm.run_context.fp = MaybeRelocatable::Int(bigint!(6));

        assert_eq!(Ok(()), vm.update_pc(&instruction, &operands));
        assert_eq!(vm.run_context.pc, MaybeRelocatable::Int(bigint!(6)));
    }

    #[test]
    fn update_pc_jump_with_res() {
        let instruction = Instruction {
            off0: bigint!(1),
            off1: bigint!(2),
            off2: bigint!(3),
            imm: None,
            dst_register: Register::FP,
            op0_register: Register::AP,
            op1_addr: Op1Addr::AP,
            res: Res::Add,
            pc_update: PcUpdate::Jump,
            ap_update: ApUpdate::Regular,
            fp_update: FpUpdate::Regular,
            opcode: Opcode::NOp,
        };

        let operands = Operands {
            dst: MaybeRelocatable::Int(bigint!(11)),
            res: Some(MaybeRelocatable::Int(bigint!(8))),
            op0: MaybeRelocatable::Int(bigint!(9)),
            op1: MaybeRelocatable::Int(bigint!(10)),
        };

        let mut vm = VirtualMachine::new(bigint!(39), Vec::new(), false);
        vm.run_context.pc = MaybeRelocatable::Int(bigint!(4));
        vm.run_context.ap = MaybeRelocatable::Int(bigint!(5));
        vm.run_context.fp = MaybeRelocatable::Int(bigint!(6));

        assert_eq!(Ok(()), vm.update_pc(&instruction, &operands));
        assert_eq!(vm.run_context.pc, MaybeRelocatable::Int(bigint!(8)));
    }

    #[test]
    fn update_pc_jump_without_res() {
        let instruction = Instruction {
            off0: bigint!(1),
            off1: bigint!(2),
            off2: bigint!(3),
            imm: None,
            dst_register: Register::FP,
            op0_register: Register::AP,
            op1_addr: Op1Addr::AP,
            res: Res::Add,
            pc_update: PcUpdate::Jump,
            ap_update: ApUpdate::Regular,
            fp_update: FpUpdate::Regular,
            opcode: Opcode::NOp,
        };

        let operands = Operands {
            dst: MaybeRelocatable::Int(bigint!(11)),
            res: None,
            op0: MaybeRelocatable::Int(bigint!(9)),
            op1: MaybeRelocatable::Int(bigint!(10)),
        };

        let mut vm = VirtualMachine::new(bigint!(39), Vec::new(), false);
        vm.run_context.pc = MaybeRelocatable::Int(bigint!(4));
        vm.run_context.ap = MaybeRelocatable::Int(bigint!(5));
        vm.run_context.fp = MaybeRelocatable::Int(bigint!(6));

        let error = vm.update_pc(&instruction, &operands);
        assert_eq!(error, Err(VirtualMachineError::UnconstrainedResJump));
        assert_eq!(
            error.unwrap_err().to_string(),
            "Res.UNCONSTRAINED cannot be used with PcUpdate.JUMP"
        );
    }

    #[test]
    fn update_pc_jump_rel_with_int_res() {
        let instruction = Instruction {
            off0: bigint!(1),
            off1: bigint!(2),
            off2: bigint!(3),
            imm: None,
            dst_register: Register::FP,
            op0_register: Register::AP,
            op1_addr: Op1Addr::AP,
            res: Res::Add,
            pc_update: PcUpdate::JumpRel,
            ap_update: ApUpdate::Regular,
            fp_update: FpUpdate::Regular,
            opcode: Opcode::NOp,
        };

        let operands = Operands {
            dst: MaybeRelocatable::Int(bigint!(11)),
            res: Some(MaybeRelocatable::Int(bigint!(8))),
            op0: MaybeRelocatable::Int(bigint!(9)),
            op1: MaybeRelocatable::Int(bigint!(10)),
        };

        let mut vm = VirtualMachine::new(bigint!(39), Vec::new(), false);
        vm.run_context.pc = MaybeRelocatable::Int(bigint!(4));
        vm.run_context.ap = MaybeRelocatable::Int(bigint!(5));
        vm.run_context.fp = MaybeRelocatable::Int(bigint!(6));

        assert_eq!(Ok(()), vm.update_pc(&instruction, &operands));
        assert_eq!(vm.run_context.pc, MaybeRelocatable::Int(bigint!(12)));
    }

    #[test]
    fn update_pc_jump_rel_without_res() {
        let instruction = Instruction {
            off0: bigint!(1),
            off1: bigint!(2),
            off2: bigint!(3),
            imm: None,
            dst_register: Register::FP,
            op0_register: Register::AP,
            op1_addr: Op1Addr::AP,
            res: Res::Add,
            pc_update: PcUpdate::JumpRel,
            ap_update: ApUpdate::Regular,
            fp_update: FpUpdate::Regular,
            opcode: Opcode::NOp,
        };

        let operands = Operands {
            dst: MaybeRelocatable::Int(bigint!(11)),
            res: None,
            op0: MaybeRelocatable::Int(bigint!(9)),
            op1: MaybeRelocatable::Int(bigint!(10)),
        };

        let mut vm = VirtualMachine::new(bigint!(39), Vec::new(), false);
        vm.run_context.pc = MaybeRelocatable::Int(bigint!(4));
        vm.run_context.ap = MaybeRelocatable::Int(bigint!(5));
        vm.run_context.fp = MaybeRelocatable::Int(bigint!(6));

        let error = vm.update_pc(&instruction, &operands);
        assert_eq!(error, Err(VirtualMachineError::UnconstrainedResJumpRel));
        assert_eq!(
            error.unwrap_err().to_string(),
            "Res.UNCONSTRAINED cannot be used with PcUpdate.JUMP_REL"
        );
    }

    #[test]
    fn update_pc_jump_rel_with_non_int_res() {
        let instruction = Instruction {
            off0: bigint!(1),
            off1: bigint!(2),
            off2: bigint!(3),
            imm: None,
            dst_register: Register::FP,
            op0_register: Register::AP,
            op1_addr: Op1Addr::AP,
            res: Res::Add,
            pc_update: PcUpdate::JumpRel,
            ap_update: ApUpdate::Regular,
            fp_update: FpUpdate::Regular,
            opcode: Opcode::NOp,
        };

        let operands = Operands {
            dst: MaybeRelocatable::Int(bigint!(11)),
            res: Some(MaybeRelocatable::from((1, 4))),
            op0: MaybeRelocatable::Int(bigint!(9)),
            op1: MaybeRelocatable::Int(bigint!(10)),
        };

        let mut vm = VirtualMachine::new(bigint!(39), Vec::new(), false);
        vm.run_context.pc = MaybeRelocatable::Int(bigint!(4));
        vm.run_context.ap = MaybeRelocatable::Int(bigint!(5));
        vm.run_context.fp = MaybeRelocatable::Int(bigint!(6));

        assert_eq!(
            Err(VirtualMachineError::PureValue),
            vm.update_pc(&instruction, &operands)
        );
    }

    #[test]
    fn update_pc_jnz_dst_is_zero() {
        let instruction = Instruction {
            off0: bigint!(1),
            off1: bigint!(2),
            off2: bigint!(3),
            imm: None,
            dst_register: Register::FP,
            op0_register: Register::AP,
            op1_addr: Op1Addr::AP,
            res: Res::Add,
            pc_update: PcUpdate::Jnz,
            ap_update: ApUpdate::Regular,
            fp_update: FpUpdate::Regular,
            opcode: Opcode::NOp,
        };

        let operands = Operands {
            dst: MaybeRelocatable::Int(bigint!(0)),
            res: Some(MaybeRelocatable::Int(bigint!(0))),
            op0: MaybeRelocatable::Int(bigint!(9)),
            op1: MaybeRelocatable::Int(bigint!(10)),
        };

        let mut vm = VirtualMachine::new(bigint!(39), Vec::new(), false);
        vm.run_context.pc = MaybeRelocatable::Int(bigint!(4));
        vm.run_context.ap = MaybeRelocatable::Int(bigint!(5));
        vm.run_context.fp = MaybeRelocatable::Int(bigint!(6));

        assert_eq!(Ok(()), vm.update_pc(&instruction, &operands));
        assert_eq!(vm.run_context.pc, MaybeRelocatable::Int(bigint!(5)));
    }

    #[test]
    fn update_pc_jnz_dst_is_not_zero() {
        let instruction = Instruction {
            off0: bigint!(1),
            off1: bigint!(2),
            off2: bigint!(3),
            imm: None,
            dst_register: Register::FP,
            op0_register: Register::AP,
            op1_addr: Op1Addr::AP,
            res: Res::Add,
            pc_update: PcUpdate::Jnz,
            ap_update: ApUpdate::Regular,
            fp_update: FpUpdate::Regular,
            opcode: Opcode::NOp,
        };

        let operands = Operands {
            dst: MaybeRelocatable::Int(bigint!(11)),
            res: Some(MaybeRelocatable::Int(bigint!(8))),
            op0: MaybeRelocatable::Int(bigint!(9)),
            op1: MaybeRelocatable::Int(bigint!(10)),
        };

        let mut vm = VirtualMachine::new(bigint!(39), Vec::new(), false);
        vm.run_context.pc = MaybeRelocatable::Int(bigint!(4));
        vm.run_context.ap = MaybeRelocatable::Int(bigint!(5));
        vm.run_context.fp = MaybeRelocatable::Int(bigint!(6));

        assert_eq!(Ok(()), vm.update_pc(&instruction, &operands));
        assert_eq!(vm.run_context.pc, MaybeRelocatable::Int(bigint!(14)));
    }

    #[test]
    fn update_registers_all_regular() {
        let instruction = Instruction {
            off0: bigint!(1),
            off1: bigint!(2),
            off2: bigint!(3),
            imm: None,
            dst_register: Register::FP,
            op0_register: Register::AP,
            op1_addr: Op1Addr::AP,
            res: Res::Add,
            pc_update: PcUpdate::Regular,
            ap_update: ApUpdate::Regular,
            fp_update: FpUpdate::Regular,
            opcode: Opcode::NOp,
        };

        let operands = Operands {
            dst: MaybeRelocatable::Int(bigint!(11)),
            res: Some(MaybeRelocatable::Int(bigint!(8))),
            op0: MaybeRelocatable::Int(bigint!(9)),
            op1: MaybeRelocatable::Int(bigint!(10)),
        };

        let mut vm = VirtualMachine::new(bigint!(39), Vec::new(), false);
        vm.run_context.pc = MaybeRelocatable::Int(bigint!(4));
        vm.run_context.ap = MaybeRelocatable::Int(bigint!(5));
        vm.run_context.fp = MaybeRelocatable::Int(bigint!(6));

        assert_eq!(Ok(()), vm.update_registers(instruction, operands));
        assert_eq!(vm.run_context.pc, MaybeRelocatable::Int(bigint!(5)));
        assert_eq!(vm.run_context.ap, MaybeRelocatable::Int(bigint!(5)));
        assert_eq!(vm.run_context.fp, MaybeRelocatable::Int(bigint!(6)));
    }

    #[test]
    fn update_registers_mixed_types() {
        let instruction = Instruction {
            off0: bigint!(1),
            off1: bigint!(2),
            off2: bigint!(3),
            imm: None,
            dst_register: Register::FP,
            op0_register: Register::AP,
            op1_addr: Op1Addr::AP,
            res: Res::Add,
            pc_update: PcUpdate::JumpRel,
            ap_update: ApUpdate::Add2,
            fp_update: FpUpdate::Dst,
            opcode: Opcode::NOp,
        };

        let operands = Operands {
            dst: MaybeRelocatable::Int(bigint!(11)),
            res: Some(MaybeRelocatable::Int(bigint!(8))),
            op0: MaybeRelocatable::Int(bigint!(9)),
            op1: MaybeRelocatable::Int(bigint!(10)),
        };

        let mut vm = VirtualMachine::new(bigint!(39), Vec::new(), false);
        vm.run_context.pc = MaybeRelocatable::Int(bigint!(4));
        vm.run_context.ap = MaybeRelocatable::Int(bigint!(5));
        vm.run_context.fp = MaybeRelocatable::Int(bigint!(6));

        assert_eq!(Ok(()), vm.update_registers(instruction, operands));
        assert_eq!(vm.run_context.pc, MaybeRelocatable::Int(bigint!(12)));
        assert_eq!(vm.run_context.ap, MaybeRelocatable::Int(bigint!(7)));
        assert_eq!(vm.run_context.fp, MaybeRelocatable::Int(bigint!(11)));
    }

    #[test]
    fn is_zero_int_value() {
        let value = MaybeRelocatable::Int(bigint!(1));
        assert_eq!(Ok(false), VirtualMachine::is_zero(value));
    }

    #[test]
    fn is_zero_relocatable_value() {
        let value = MaybeRelocatable::from((1, 2));
        assert_eq!(
            Err(VirtualMachineError::PureValue),
            VirtualMachine::is_zero(value)
        );
    }

    #[test]
    fn is_zero_relocatable_value_negative() {
        let value = MaybeRelocatable::from((1, 1));
        assert_eq!(
            Err(VirtualMachineError::PureValue),
            VirtualMachine::is_zero(value)
        );
    }

    #[test]
    fn deduce_op0_opcode_call() {
        let instruction = Instruction {
            off0: bigint!(1),
            off1: bigint!(2),
            off2: bigint!(3),
            imm: None,
            dst_register: Register::FP,
            op0_register: Register::AP,
            op1_addr: Op1Addr::AP,
            res: Res::Add,
            pc_update: PcUpdate::Jump,
            ap_update: ApUpdate::Regular,
            fp_update: FpUpdate::Regular,
            opcode: Opcode::Call,
        };

        let mut vm = VirtualMachine::new(bigint!(127), Vec::new(), false);
        vm.run_context.pc = MaybeRelocatable::Int(bigint!(4));
        vm.run_context.ap = MaybeRelocatable::Int(bigint!(5));
        vm.run_context.fp = MaybeRelocatable::Int(bigint!(6));

        assert_eq!(
            Ok((Some(MaybeRelocatable::Int(bigint!(5))), None)),
            vm.deduce_op0(&instruction, None, None)
        );
    }

    #[test]
    fn deduce_op0_opcode_assert_eq_res_add_with_optionals() {
        let instruction = Instruction {
            off0: bigint!(1),
            off1: bigint!(2),
            off2: bigint!(3),
            imm: None,
            dst_register: Register::FP,
            op0_register: Register::AP,
            op1_addr: Op1Addr::AP,
            res: Res::Add,
            pc_update: PcUpdate::Jump,
            ap_update: ApUpdate::Regular,
            fp_update: FpUpdate::Regular,
            opcode: Opcode::AssertEq,
        };

        let mut vm = VirtualMachine::new(bigint!(127), Vec::new(), false);
        vm.run_context.pc = MaybeRelocatable::Int(bigint!(4));
        vm.run_context.ap = MaybeRelocatable::Int(bigint!(5));
        vm.run_context.fp = MaybeRelocatable::Int(bigint!(6));

        let dst = MaybeRelocatable::Int(bigint!(3));
        let op1 = MaybeRelocatable::Int(bigint!(2));
        assert_eq!(
            Ok((
                Some(MaybeRelocatable::Int(bigint!(1))),
                Some(MaybeRelocatable::Int(bigint!(3)))
            )),
            vm.deduce_op0(&instruction, Some(&dst), Some(&op1))
        );
    }

    #[test]
    fn deduce_op0_opcode_assert_eq_res_add_without_optionals() {
        let instruction = Instruction {
            off0: bigint!(1),
            off1: bigint!(2),
            off2: bigint!(3),
            imm: None,
            dst_register: Register::FP,
            op0_register: Register::AP,
            op1_addr: Op1Addr::AP,
            res: Res::Add,
            pc_update: PcUpdate::Jump,
            ap_update: ApUpdate::Regular,
            fp_update: FpUpdate::Regular,
            opcode: Opcode::AssertEq,
        };

        let mut vm = VirtualMachine::new(bigint!(127), Vec::new(), false);
        vm.run_context.pc = MaybeRelocatable::Int(bigint!(4));
        vm.run_context.ap = MaybeRelocatable::Int(bigint!(5));
        vm.run_context.fp = MaybeRelocatable::Int(bigint!(6));

        assert_eq!(Ok((None, None)), vm.deduce_op0(&instruction, None, None));
    }

    #[test]
    fn deduce_op0_opcode_assert_eq_res_mul_non_zero_op1() {
        let instruction = Instruction {
            off0: bigint!(1),
            off1: bigint!(2),
            off2: bigint!(3),
            imm: None,
            dst_register: Register::FP,
            op0_register: Register::AP,
            op1_addr: Op1Addr::AP,
            res: Res::Mul,
            pc_update: PcUpdate::Jump,
            ap_update: ApUpdate::Regular,
            fp_update: FpUpdate::Regular,
            opcode: Opcode::AssertEq,
        };

        let mut vm = VirtualMachine::new(bigint!(127), Vec::new(), false);
        vm.run_context.pc = MaybeRelocatable::Int(bigint!(4));
        vm.run_context.ap = MaybeRelocatable::Int(bigint!(5));
        vm.run_context.fp = MaybeRelocatable::Int(bigint!(6));

        let dst = MaybeRelocatable::Int(bigint!(4));
        let op1 = MaybeRelocatable::Int(bigint!(2));
        assert_eq!(
            Ok((
                Some(MaybeRelocatable::Int(bigint!(2))),
                Some(MaybeRelocatable::Int(bigint!(4)))
            )),
            vm.deduce_op0(&instruction, Some(&dst), Some(&op1))
        );
    }

    #[test]
    fn deduce_op0_opcode_assert_eq_res_mul_zero_op1() {
        let instruction = Instruction {
            off0: bigint!(1),
            off1: bigint!(2),
            off2: bigint!(3),
            imm: None,
            dst_register: Register::FP,
            op0_register: Register::AP,
            op1_addr: Op1Addr::AP,
            res: Res::Mul,
            pc_update: PcUpdate::Jump,
            ap_update: ApUpdate::Regular,
            fp_update: FpUpdate::Regular,
            opcode: Opcode::AssertEq,
        };

        let mut vm = VirtualMachine::new(bigint!(127), Vec::new(), false);
        vm.run_context.pc = MaybeRelocatable::Int(bigint!(4));
        vm.run_context.ap = MaybeRelocatable::Int(bigint!(5));
        vm.run_context.fp = MaybeRelocatable::Int(bigint!(6));

        let dst = MaybeRelocatable::Int(bigint!(4));
        let op1 = MaybeRelocatable::Int(bigint!(0));
        assert_eq!(
            Ok((None, None)),
            vm.deduce_op0(&instruction, Some(&dst), Some(&op1))
        );
    }

    #[test]
    fn deduce_op0_opcode_assert_eq_res_op1() {
        let instruction = Instruction {
            off0: bigint!(1),
            off1: bigint!(2),
            off2: bigint!(3),
            imm: None,
            dst_register: Register::FP,
            op0_register: Register::AP,
            op1_addr: Op1Addr::AP,
            res: Res::Op1,
            pc_update: PcUpdate::Jump,
            ap_update: ApUpdate::Regular,
            fp_update: FpUpdate::Regular,
            opcode: Opcode::AssertEq,
        };

        let mut vm = VirtualMachine::new(bigint!(127), Vec::new(), false);
        vm.run_context.pc = MaybeRelocatable::Int(bigint!(4));
        vm.run_context.ap = MaybeRelocatable::Int(bigint!(5));
        vm.run_context.fp = MaybeRelocatable::Int(bigint!(6));

        let dst = MaybeRelocatable::Int(bigint!(4));
        let op1 = MaybeRelocatable::Int(bigint!(0));
        assert_eq!(
            Ok((None, None)),
            vm.deduce_op0(&instruction, Some(&dst), Some(&op1))
        );
    }

    #[test]
    fn deduce_op0_opcode_ret() {
        let instruction = Instruction {
            off0: bigint!(1),
            off1: bigint!(2),
            off2: bigint!(3),
            imm: None,
            dst_register: Register::FP,
            op0_register: Register::AP,
            op1_addr: Op1Addr::AP,
            res: Res::Mul,
            pc_update: PcUpdate::Jump,
            ap_update: ApUpdate::Regular,
            fp_update: FpUpdate::Regular,
            opcode: Opcode::Ret,
        };

        let mut vm = VirtualMachine::new(bigint!(127), Vec::new(), false);
        vm.run_context.pc = MaybeRelocatable::Int(bigint!(4));
        vm.run_context.ap = MaybeRelocatable::Int(bigint!(5));
        vm.run_context.fp = MaybeRelocatable::Int(bigint!(6));

        let dst = MaybeRelocatable::Int(bigint!(4));
        let op1 = MaybeRelocatable::Int(bigint!(0));
        assert_eq!(
            Ok((None, None)),
            vm.deduce_op0(&instruction, Some(&dst), Some(&op1))
        );
    }

    #[test]
    fn deduce_op1_opcode_call() {
        let instruction = Instruction {
            off0: bigint!(1),
            off1: bigint!(2),
            off2: bigint!(3),
            imm: None,
            dst_register: Register::FP,
            op0_register: Register::AP,
            op1_addr: Op1Addr::AP,
            res: Res::Add,
            pc_update: PcUpdate::Jump,
            ap_update: ApUpdate::Regular,
            fp_update: FpUpdate::Regular,
            opcode: Opcode::Call,
        };

        let mut vm = VirtualMachine::new(bigint!(127), Vec::new(), false);
        vm.run_context.pc = MaybeRelocatable::Int(bigint!(4));
        vm.run_context.ap = MaybeRelocatable::Int(bigint!(5));
        vm.run_context.fp = MaybeRelocatable::Int(bigint!(6));

        assert_eq!(Ok((None, None)), vm.deduce_op1(&instruction, None, None));
    }

    #[test]
    fn deduce_op1_opcode_assert_eq_res_add_with_optionals() {
        let instruction = Instruction {
            off0: bigint!(1),
            off1: bigint!(2),
            off2: bigint!(3),
            imm: None,
            dst_register: Register::FP,
            op0_register: Register::AP,
            op1_addr: Op1Addr::AP,
            res: Res::Add,
            pc_update: PcUpdate::Jump,
            ap_update: ApUpdate::Regular,
            fp_update: FpUpdate::Regular,
            opcode: Opcode::AssertEq,
        };

        let mut vm = VirtualMachine::new(bigint!(127), Vec::new(), false);
        vm.run_context.pc = MaybeRelocatable::Int(bigint!(4));
        vm.run_context.ap = MaybeRelocatable::Int(bigint!(5));
        vm.run_context.fp = MaybeRelocatable::Int(bigint!(6));

        let dst = MaybeRelocatable::Int(bigint!(3));
        let op0 = MaybeRelocatable::Int(bigint!(2));
        assert_eq!(
            Ok((
                Some(MaybeRelocatable::Int(bigint!(1))),
                Some(MaybeRelocatable::Int(bigint!(3)))
            )),
            vm.deduce_op1(&instruction, Some(&dst), Some(op0))
        );
    }

    #[test]
    fn deduce_op1_opcode_assert_eq_res_add_without_optionals() {
        let instruction = Instruction {
            off0: bigint!(1),
            off1: bigint!(2),
            off2: bigint!(3),
            imm: None,
            dst_register: Register::FP,
            op0_register: Register::AP,
            op1_addr: Op1Addr::AP,
            res: Res::Add,
            pc_update: PcUpdate::Jump,
            ap_update: ApUpdate::Regular,
            fp_update: FpUpdate::Regular,
            opcode: Opcode::AssertEq,
        };

        let mut vm = VirtualMachine::new(bigint!(127), Vec::new(), false);
        vm.run_context.pc = MaybeRelocatable::Int(bigint!(4));
        vm.run_context.ap = MaybeRelocatable::Int(bigint!(5));
        vm.run_context.fp = MaybeRelocatable::Int(bigint!(6));

        assert_eq!(Ok((None, None)), vm.deduce_op1(&instruction, None, None));
    }

    #[test]
    fn deduce_op1_opcode_assert_eq_res_mul_non_zero_op0() {
        let instruction = Instruction {
            off0: bigint!(1),
            off1: bigint!(2),
            off2: bigint!(3),
            imm: None,
            dst_register: Register::FP,
            op0_register: Register::AP,
            op1_addr: Op1Addr::AP,
            res: Res::Mul,
            pc_update: PcUpdate::Jump,
            ap_update: ApUpdate::Regular,
            fp_update: FpUpdate::Regular,
            opcode: Opcode::AssertEq,
        };

        let mut vm = VirtualMachine::new(bigint!(127), Vec::new(), false);
        vm.run_context.pc = MaybeRelocatable::Int(bigint!(4));
        vm.run_context.ap = MaybeRelocatable::Int(bigint!(5));
        vm.run_context.fp = MaybeRelocatable::Int(bigint!(6));

        let dst = MaybeRelocatable::Int(bigint!(4));
        let op0 = MaybeRelocatable::Int(bigint!(2));
        assert_eq!(
            Ok((
                Some(MaybeRelocatable::Int(bigint!(2))),
                Some(MaybeRelocatable::Int(bigint!(4)))
            )),
            vm.deduce_op1(&instruction, Some(&dst), Some(op0))
        );
    }

    #[test]
    fn deduce_op1_opcode_assert_eq_res_mul_zero_op0() {
        let instruction = Instruction {
            off0: bigint!(1),
            off1: bigint!(2),
            off2: bigint!(3),
            imm: None,
            dst_register: Register::FP,
            op0_register: Register::AP,
            op1_addr: Op1Addr::AP,
            res: Res::Mul,
            pc_update: PcUpdate::Jump,
            ap_update: ApUpdate::Regular,
            fp_update: FpUpdate::Regular,
            opcode: Opcode::AssertEq,
        };

        let mut vm = VirtualMachine::new(bigint!(127), Vec::new(), false);
        vm.run_context.pc = MaybeRelocatable::Int(bigint!(4));
        vm.run_context.ap = MaybeRelocatable::Int(bigint!(5));
        vm.run_context.fp = MaybeRelocatable::Int(bigint!(6));

        let dst = MaybeRelocatable::Int(bigint!(4));
        let op0 = MaybeRelocatable::Int(bigint!(0));
        assert_eq!(
            Ok((None, None)),
            vm.deduce_op1(&instruction, Some(&dst), Some(op0))
        );
    }

    #[test]
    fn deduce_op1_opcode_assert_eq_res_op1_without_dst() {
        let instruction = Instruction {
            off0: bigint!(1),
            off1: bigint!(2),
            off2: bigint!(3),
            imm: None,
            dst_register: Register::FP,
            op0_register: Register::AP,
            op1_addr: Op1Addr::AP,
            res: Res::Op1,
            pc_update: PcUpdate::Jump,
            ap_update: ApUpdate::Regular,
            fp_update: FpUpdate::Regular,
            opcode: Opcode::AssertEq,
        };

        let mut vm = VirtualMachine::new(bigint!(127), Vec::new(), false);
        vm.run_context.pc = MaybeRelocatable::Int(bigint!(4));
        vm.run_context.ap = MaybeRelocatable::Int(bigint!(5));
        vm.run_context.fp = MaybeRelocatable::Int(bigint!(6));

        let op0 = MaybeRelocatable::Int(bigint!(0));
        assert_eq!(
            Ok((None, None)),
            vm.deduce_op1(&instruction, None, Some(op0))
        );
    }

    #[test]
    fn deduce_op1_opcode_assert_eq_res_op1_with_dst() {
        let instruction = Instruction {
            off0: bigint!(1),
            off1: bigint!(2),
            off2: bigint!(3),
            imm: None,
            dst_register: Register::FP,
            op0_register: Register::AP,
            op1_addr: Op1Addr::AP,
            res: Res::Op1,
            pc_update: PcUpdate::Jump,
            ap_update: ApUpdate::Regular,
            fp_update: FpUpdate::Regular,
            opcode: Opcode::AssertEq,
        };

        let mut vm = VirtualMachine::new(bigint!(127), Vec::new(), false);
        vm.run_context.pc = MaybeRelocatable::Int(bigint!(4));
        vm.run_context.ap = MaybeRelocatable::Int(bigint!(5));
        vm.run_context.fp = MaybeRelocatable::Int(bigint!(6));

        let dst = MaybeRelocatable::Int(bigint!(7));
        assert_eq!(
            Ok((
                Some(MaybeRelocatable::Int(bigint!(7))),
                Some(MaybeRelocatable::Int(bigint!(7)))
            )),
            vm.deduce_op1(&instruction, Some(&dst), None)
        );
    }

    #[test]
    fn compute_res_op1() {
        let instruction = Instruction {
            off0: bigint!(1),
            off1: bigint!(2),
            off2: bigint!(3),
            imm: None,
            dst_register: Register::FP,
            op0_register: Register::AP,
            op1_addr: Op1Addr::AP,
            res: Res::Op1,
            pc_update: PcUpdate::Jump,
            ap_update: ApUpdate::Regular,
            fp_update: FpUpdate::Regular,
            opcode: Opcode::AssertEq,
        };

        let mut vm = VirtualMachine::new(bigint!(127), Vec::new(), false);
        vm.run_context.pc = MaybeRelocatable::Int(bigint!(4));
        vm.run_context.ap = MaybeRelocatable::Int(bigint!(5));
        vm.run_context.fp = MaybeRelocatable::Int(bigint!(6));

        let op1 = MaybeRelocatable::Int(bigint!(7));
        let op0 = MaybeRelocatable::Int(bigint!(9));
        assert_eq!(
            Ok(Some(MaybeRelocatable::Int(bigint!(7)))),
            vm.compute_res(&instruction, &op0, &op1)
        );
    }

    #[test]
    fn compute_res_add() {
        let instruction = Instruction {
            off0: bigint!(1),
            off1: bigint!(2),
            off2: bigint!(3),
            imm: None,
            dst_register: Register::FP,
            op0_register: Register::AP,
            op1_addr: Op1Addr::AP,
            res: Res::Add,
            pc_update: PcUpdate::Jump,
            ap_update: ApUpdate::Regular,
            fp_update: FpUpdate::Regular,
            opcode: Opcode::AssertEq,
        };

        let mut vm = VirtualMachine::new(bigint!(127), Vec::new(), false);
        vm.run_context.pc = MaybeRelocatable::Int(bigint!(4));
        vm.run_context.ap = MaybeRelocatable::Int(bigint!(5));
        vm.run_context.fp = MaybeRelocatable::Int(bigint!(6));

        let op1 = MaybeRelocatable::Int(bigint!(7));
        let op0 = MaybeRelocatable::Int(bigint!(9));
        assert_eq!(
            Ok(Some(MaybeRelocatable::Int(bigint!(16)))),
            vm.compute_res(&instruction, &op0, &op1)
        );
    }

    #[test]
    fn compute_res_mul_int_operands() {
        let instruction = Instruction {
            off0: bigint!(1),
            off1: bigint!(2),
            off2: bigint!(3),
            imm: None,
            dst_register: Register::FP,
            op0_register: Register::AP,
            op1_addr: Op1Addr::AP,
            res: Res::Mul,
            pc_update: PcUpdate::Jump,
            ap_update: ApUpdate::Regular,
            fp_update: FpUpdate::Regular,
            opcode: Opcode::AssertEq,
        };

        let mut vm = VirtualMachine::new(bigint!(127), Vec::new(), false);
        vm.run_context.pc = MaybeRelocatable::Int(bigint!(4));
        vm.run_context.ap = MaybeRelocatable::Int(bigint!(5));
        vm.run_context.fp = MaybeRelocatable::Int(bigint!(6));

        let op1 = MaybeRelocatable::Int(bigint!(7));
        let op0 = MaybeRelocatable::Int(bigint!(9));
        assert_eq!(
            Ok(Some(MaybeRelocatable::Int(bigint!(63)))),
            vm.compute_res(&instruction, &op0, &op1)
        );
    }

    #[test]
    fn compute_res_mul_relocatable_values() {
        let instruction = Instruction {
            off0: bigint!(1),
            off1: bigint!(2),
            off2: bigint!(3),
            imm: None,
            dst_register: Register::FP,
            op0_register: Register::AP,
            op1_addr: Op1Addr::AP,
            res: Res::Mul,
            pc_update: PcUpdate::Jump,
            ap_update: ApUpdate::Regular,
            fp_update: FpUpdate::Regular,
            opcode: Opcode::AssertEq,
        };

        let mut vm = VirtualMachine::new(bigint!(127), Vec::new(), false);
        vm.run_context.pc = MaybeRelocatable::Int(bigint!(4));
        vm.run_context.ap = MaybeRelocatable::Int(bigint!(5));
        vm.run_context.fp = MaybeRelocatable::Int(bigint!(6));

        let op1 = MaybeRelocatable::from((2, 3));
        let op0 = MaybeRelocatable::from((2, 6));
        assert_eq!(
            Err(VirtualMachineError::PureValue),
            vm.compute_res(&instruction, &op0, &op1)
        );
    }

    #[test]
    fn compute_res_unconstrained() {
        let instruction = Instruction {
            off0: bigint!(1),
            off1: bigint!(2),
            off2: bigint!(3),
            imm: None,
            dst_register: Register::FP,
            op0_register: Register::AP,
            op1_addr: Op1Addr::AP,
            res: Res::Unconstrained,
            pc_update: PcUpdate::Jump,
            ap_update: ApUpdate::Regular,
            fp_update: FpUpdate::Regular,
            opcode: Opcode::AssertEq,
        };

        let mut vm = VirtualMachine::new(bigint!(127), Vec::new(), false);
        vm.run_context.pc = MaybeRelocatable::Int(bigint!(4));
        vm.run_context.ap = MaybeRelocatable::Int(bigint!(5));
        vm.run_context.fp = MaybeRelocatable::Int(bigint!(6));

        let op1 = MaybeRelocatable::Int(bigint!(7));
        let op0 = MaybeRelocatable::Int(bigint!(9));
        assert_eq!(Ok(None), vm.compute_res(&instruction, &op0, &op1));
    }

    #[test]
    fn deduce_dst_opcode_assert_eq_with_res() {
        let instruction = Instruction {
            off0: bigint!(1),
            off1: bigint!(2),
            off2: bigint!(3),
            imm: None,
            dst_register: Register::FP,
            op0_register: Register::AP,
            op1_addr: Op1Addr::AP,
            res: Res::Unconstrained,
            pc_update: PcUpdate::Jump,
            ap_update: ApUpdate::Regular,
            fp_update: FpUpdate::Regular,
            opcode: Opcode::AssertEq,
        };

        let mut vm = VirtualMachine::new(bigint!(127), Vec::new(), false);
        vm.run_context.pc = MaybeRelocatable::Int(bigint!(4));
        vm.run_context.ap = MaybeRelocatable::Int(bigint!(5));
        vm.run_context.fp = MaybeRelocatable::Int(bigint!(6));

        let res = MaybeRelocatable::Int(bigint!(7));
        assert_eq!(
            Some(MaybeRelocatable::Int(bigint!(7))),
            vm.deduce_dst(&instruction, Some(&res))
        );
    }

    #[test]
    fn deduce_dst_opcode_assert_eq_without_res() {
        let instruction = Instruction {
            off0: bigint!(1),
            off1: bigint!(2),
            off2: bigint!(3),
            imm: None,
            dst_register: Register::FP,
            op0_register: Register::AP,
            op1_addr: Op1Addr::AP,
            res: Res::Unconstrained,
            pc_update: PcUpdate::Jump,
            ap_update: ApUpdate::Regular,
            fp_update: FpUpdate::Regular,
            opcode: Opcode::AssertEq,
        };

        let mut vm = VirtualMachine::new(bigint!(127), Vec::new(), false);
        vm.run_context.pc = MaybeRelocatable::Int(bigint!(4));
        vm.run_context.ap = MaybeRelocatable::Int(bigint!(5));
        vm.run_context.fp = MaybeRelocatable::Int(bigint!(6));

        assert_eq!(None, vm.deduce_dst(&instruction, None));
    }

    #[test]
    fn deduce_dst_opcode_call() {
        let instruction = Instruction {
            off0: bigint!(1),
            off1: bigint!(2),
            off2: bigint!(3),
            imm: None,
            dst_register: Register::FP,
            op0_register: Register::AP,
            op1_addr: Op1Addr::AP,
            res: Res::Unconstrained,
            pc_update: PcUpdate::Jump,
            ap_update: ApUpdate::Regular,
            fp_update: FpUpdate::Regular,
            opcode: Opcode::Call,
        };

        let mut vm = VirtualMachine::new(bigint!(127), Vec::new(), false);
        vm.run_context.pc = MaybeRelocatable::Int(bigint!(4));
        vm.run_context.ap = MaybeRelocatable::Int(bigint!(5));
        vm.run_context.fp = MaybeRelocatable::Int(bigint!(6));

        assert_eq!(
            Some(MaybeRelocatable::Int(bigint!(6))),
            vm.deduce_dst(&instruction, None)
        );
    }

    #[test]
    fn deduce_dst_opcode_ret() {
        let instruction = Instruction {
            off0: bigint!(1),
            off1: bigint!(2),
            off2: bigint!(3),
            imm: None,
            dst_register: Register::FP,
            op0_register: Register::AP,
            op1_addr: Op1Addr::AP,
            res: Res::Unconstrained,
            pc_update: PcUpdate::Jump,
            ap_update: ApUpdate::Regular,
            fp_update: FpUpdate::Regular,
            opcode: Opcode::Ret,
        };

        let mut vm = VirtualMachine::new(bigint!(127), Vec::new(), false);
        vm.run_context.pc = MaybeRelocatable::Int(bigint!(4));
        vm.run_context.ap = MaybeRelocatable::Int(bigint!(5));
        vm.run_context.fp = MaybeRelocatable::Int(bigint!(6));

        assert_eq!(None, vm.deduce_dst(&instruction, None));
    }

    #[test]
    fn compute_operands_add_ap() {
        let inst = Instruction {
            off0: bigint!(0),
            off1: bigint!(1),
            off2: bigint!(2),
            imm: None,
            dst_register: Register::AP,
            op0_register: Register::AP,
            op1_addr: Op1Addr::AP,
            res: Res::Add,
            pc_update: PcUpdate::Regular,
            ap_update: ApUpdate::Regular,
            fp_update: FpUpdate::Regular,
            opcode: Opcode::NOp,
        };

<<<<<<< HEAD
        let mut vm = VirtualMachine::new(bigint!(127), Vec::new(), false);
        vm.accessed_addresses = Some(HashSet::new());
=======
        let mut vm = VirtualMachine::new(bigint!(127), Vec::new());
        vm.accessed_addresses = Some(Vec::new());
>>>>>>> dec58106
        vm.memory.data.push(Vec::new());
        let dst_addr = MaybeRelocatable::from((0, 0));
        let dst_addr_value = MaybeRelocatable::Int(bigint!(5));
        let op0_addr = MaybeRelocatable::from((0, 1));
        let op0_addr_value = MaybeRelocatable::Int(bigint!(2));
        let op1_addr = MaybeRelocatable::from((0, 2));
        let op1_addr_value = MaybeRelocatable::Int(bigint!(3));
        vm.memory.insert(&dst_addr, &dst_addr_value).unwrap();
        vm.memory.insert(&op0_addr, &op0_addr_value).unwrap();
        vm.memory.insert(&op1_addr, &op1_addr_value).unwrap();

        let expected_operands = Operands {
            dst: dst_addr_value.clone(),
            res: Some(dst_addr_value.clone()),
            op0: op0_addr_value.clone(),
            op1: op1_addr_value.clone(),
        };

        let expected_addresses = Some(OperandsAddresses(
            dst_addr.clone(),
            op0_addr.clone(),
            op1_addr.clone(),
        ));
        let (operands, addresses) = vm.compute_operands(&inst).unwrap();
        assert!(operands == expected_operands);
        assert!(addresses == expected_addresses);
    }

    #[test]
    fn compute_operands_mul_fp() {
        let inst = Instruction {
            off0: bigint!(0),
            off1: bigint!(1),
            off2: bigint!(2),
            imm: None,
            dst_register: Register::FP,
            op0_register: Register::FP,
            op1_addr: Op1Addr::FP,
            res: Res::Mul,
            pc_update: PcUpdate::Regular,
            ap_update: ApUpdate::Regular,
            fp_update: FpUpdate::Regular,
            opcode: Opcode::NOp,
        };
<<<<<<< HEAD
        let mut vm = VirtualMachine::new(bigint!(127), Vec::new(), false);
        vm.accessed_addresses = Some(HashSet::new());
=======
        let mut vm = VirtualMachine::new(bigint!(127), Vec::new());
        vm.accessed_addresses = Some(Vec::new());
>>>>>>> dec58106
        vm.memory.data.push(Vec::new());
        let dst_addr = MaybeRelocatable::from((0, 0));
        let dst_addr_value = MaybeRelocatable::from(bigint!(6));
        let op0_addr = MaybeRelocatable::from((0, 1));
        let op0_addr_value = MaybeRelocatable::from(bigint!(2));
        let op1_addr = MaybeRelocatable::from((0, 2));
        let op1_addr_value = MaybeRelocatable::from(bigint!(3));
        vm.memory.insert(&dst_addr, &dst_addr_value).unwrap();
        vm.memory.insert(&op0_addr, &op0_addr_value).unwrap();
        vm.memory.insert(&op1_addr, &op1_addr_value).unwrap();

        let expected_operands = Operands {
            dst: dst_addr_value.clone(),
            res: Some(dst_addr_value.clone()),
            op0: op0_addr_value.clone(),
            op1: op1_addr_value.clone(),
        };

        let expected_addresses = Some(OperandsAddresses(
            dst_addr.clone(),
            op0_addr.clone(),
            op1_addr.clone(),
        ));
        let (operands, addresses) = vm.compute_operands(&inst).unwrap();
        assert!(operands == expected_operands);
        assert!(addresses == expected_addresses);
    }

    #[test]
    fn compute_jnz() {
        let instruction = Instruction {
            off0: bigint!(1),
            off1: bigint!(1),
            off2: bigint!(1),
            imm: Some(bigint!(4)),
            dst_register: Register::AP,
            op0_register: Register::AP,
            op1_addr: Op1Addr::Imm,
            res: Res::Unconstrained,
            pc_update: PcUpdate::Jnz,
            ap_update: ApUpdate::Regular,
            fp_update: FpUpdate::Regular,
            opcode: Opcode::NOp,
        };

        let mem_arr = vec![
            (
                MaybeRelocatable::from((0, 0)),
                MaybeRelocatable::Int(bigint64!(0x206800180018001)),
            ),
            (
                MaybeRelocatable::RelocatableValue(relocatable!(0, 1)),
                MaybeRelocatable::Int(bigint64!(0x4)),
            ),
        ];

<<<<<<< HEAD
        let mut vm = VirtualMachine::new(bigint!(127), Vec::new(), false);
        vm.accessed_addresses = Some(HashSet::new());
=======
        let mut vm = VirtualMachine::new(bigint!(127), Vec::new());
        vm.accessed_addresses = Some(Vec::new());
>>>>>>> dec58106
        vm.memory = memory_from(mem_arr.clone(), 2).unwrap();

        let expected_operands = Operands {
            dst: MaybeRelocatable::Int(bigint64!(0x4)),
            res: None,
            op0: MaybeRelocatable::Int(bigint64!(0x4)),
            op1: MaybeRelocatable::Int(bigint64!(0x4)),
        };

        let expected_addresses = Some(OperandsAddresses(
            MaybeRelocatable::from((0, 1)),
            MaybeRelocatable::from((0, 1)),
            MaybeRelocatable::from((0, 1)),
        ));

        let (operands, addresses) = vm.compute_operands(&instruction).unwrap();

        assert!(operands == expected_operands);
        assert!(addresses == expected_addresses);
        assert_eq!(vm.step(), Ok(()));
        assert_eq!(vm.run_context.pc, MaybeRelocatable::from((0, 4)));
    }

    #[test]
    fn compute_operands_deduce_dst_none() {
        let instruction = Instruction {
            off0: bigint!(2),
            off1: bigint!(0),
            off2: bigint!(0),
            imm: None,
            dst_register: Register::FP,
            op0_register: Register::AP,
            op1_addr: Op1Addr::AP,
            res: Res::Unconstrained,
            pc_update: PcUpdate::Regular,
            ap_update: ApUpdate::Regular,
            fp_update: FpUpdate::Regular,
            opcode: Opcode::NOp,
        };

        let mem_arr = vec![(
            MaybeRelocatable::from((0, 0)),
            MaybeRelocatable::Int(bigint64!(0x206800180018001)),
        )];

        let mut vm = VirtualMachine::new(bigint!(127), Vec::new(), false);

        vm.memory =
            memory_from(mem_arr.clone(), 1).expect("Unexpected memory initialization failure");
        vm.run_context.pc = MaybeRelocatable::from((0, 0));
        vm.run_context.ap = MaybeRelocatable::from((0, 0));
        vm.run_context.fp = MaybeRelocatable::from((0, 0));

        let error = vm.compute_operands(&instruction);
        assert_eq!(error, Err(VirtualMachineError::NoDst));
        assert_eq!(error.unwrap_err().to_string(), "Couldn't get or load dst");
    }

    #[test]
    fn opcode_assertions_res_unconstrained() {
        let instruction = Instruction {
            off0: bigint!(1),
            off1: bigint!(2),
            off2: bigint!(3),
            imm: None,
            dst_register: Register::FP,
            op0_register: Register::AP,
            op1_addr: Op1Addr::AP,
            res: Res::Add,
            pc_update: PcUpdate::Regular,
            ap_update: ApUpdate::Regular,
            fp_update: FpUpdate::APPlus2,
            opcode: Opcode::AssertEq,
        };

        let operands = Operands {
            dst: MaybeRelocatable::Int(bigint!(8)),
            res: None,
            op0: MaybeRelocatable::Int(bigint!(9)),
            op1: MaybeRelocatable::Int(bigint!(10)),
        };

        let mut vm = VirtualMachine::new(bigint!(127), Vec::new(), false);
        vm.run_context.pc = MaybeRelocatable::Int(bigint!(4));
        vm.run_context.ap = MaybeRelocatable::Int(bigint!(5));
        vm.run_context.fp = MaybeRelocatable::Int(bigint!(6));

        let error = vm.opcode_assertions(&instruction, &operands);
        assert_eq!(error, Err(VirtualMachineError::UnconstrainedResAssertEq));
        assert_eq!(
            error.unwrap_err().to_string(),
            "Res.UNCONSTRAINED cannot be used with Opcode.ASSERT_EQ"
        )
    }

    #[test]
    fn opcode_assertions_instruction_failed() {
        let instruction = Instruction {
            off0: bigint!(1),
            off1: bigint!(2),
            off2: bigint!(3),
            imm: None,
            dst_register: Register::FP,
            op0_register: Register::AP,
            op1_addr: Op1Addr::AP,
            res: Res::Add,
            pc_update: PcUpdate::Regular,
            ap_update: ApUpdate::Regular,
            fp_update: FpUpdate::APPlus2,
            opcode: Opcode::AssertEq,
        };

        let operands = Operands {
            dst: MaybeRelocatable::Int(bigint!(9)),
            res: Some(MaybeRelocatable::Int(bigint!(8))),
            op0: MaybeRelocatable::Int(bigint!(9)),
            op1: MaybeRelocatable::Int(bigint!(10)),
        };

        let mut vm = VirtualMachine::new(bigint!(127), Vec::new(), false);
        vm.run_context.pc = MaybeRelocatable::Int(bigint!(4));
        vm.run_context.ap = MaybeRelocatable::Int(bigint!(5));
        vm.run_context.fp = MaybeRelocatable::Int(bigint!(6));

        let error = vm.opcode_assertions(&instruction, &operands);
        assert_eq!(
            error,
            Err(VirtualMachineError::DiffAssertValues(
                bigint!(8),
                bigint!(9)
            ))
        );
        assert_eq!(
            error.unwrap_err().to_string(),
            "ASSERT_EQ instruction failed; res:8 != dst:9"
        );
    }

    #[test]
    fn opcode_assertions_inconsistent_op0() {
        let instruction = Instruction {
            off0: bigint!(1),
            off1: bigint!(2),
            off2: bigint!(3),
            imm: None,
            dst_register: Register::FP,
            op0_register: Register::AP,
            op1_addr: Op1Addr::AP,
            res: Res::Add,
            pc_update: PcUpdate::Regular,
            ap_update: ApUpdate::Regular,
            fp_update: FpUpdate::APPlus2,
            opcode: Opcode::Call,
        };

        let operands = Operands {
            dst: MaybeRelocatable::Int(bigint!(8)),
            res: Some(MaybeRelocatable::Int(bigint!(8))),
            op0: MaybeRelocatable::Int(bigint!(9)),
            op1: MaybeRelocatable::Int(bigint!(10)),
        };

        let mut vm = VirtualMachine::new(bigint!(127), Vec::new(), false);
        vm.run_context.pc = MaybeRelocatable::Int(bigint!(4));
        vm.run_context.ap = MaybeRelocatable::Int(bigint!(5));
        vm.run_context.fp = MaybeRelocatable::Int(bigint!(6));

        let error = vm.opcode_assertions(&instruction, &operands);
        assert_eq!(
            error,
            Err(VirtualMachineError::CantWriteReturnPc(
                bigint!(9),
                bigint!(5)
            ))
        );
        assert_eq!(error.unwrap_err().to_string(), "Call failed to write return-pc (inconsistent op0): 9 != 5. Did you forget to increment ap?");
    }

    #[test]
    fn opcode_assertions_inconsistent_dst() {
        let instruction = Instruction {
            off0: bigint!(1),
            off1: bigint!(2),
            off2: bigint!(3),
            imm: None,
            dst_register: Register::FP,
            op0_register: Register::AP,
            op1_addr: Op1Addr::AP,
            res: Res::Add,
            pc_update: PcUpdate::Regular,
            ap_update: ApUpdate::Regular,
            fp_update: FpUpdate::APPlus2,
            opcode: Opcode::Call,
        };

        let operands = Operands {
            dst: MaybeRelocatable::Int(bigint!(8)),
            res: Some(MaybeRelocatable::Int(bigint!(8))),
            op0: MaybeRelocatable::Int(bigint!(9)),
            op1: MaybeRelocatable::Int(bigint!(10)),
        };

        let run_context = RunContext {
            pc: MaybeRelocatable::Int(bigint!(8)),
            ap: MaybeRelocatable::Int(bigint!(5)),
            fp: MaybeRelocatable::Int(bigint!(6)),
            prime: bigint!(127),
        };

        let vm = VirtualMachine {
            run_context: run_context,
            prime: bigint!(127),
            _program_base: None,
            builtin_runners: Vec::new(),
            hints: HashMap::<MaybeRelocatable, Vec<HintData>>::new(),
            references: HashMap::<usize, HintReference>::new(),
            memory: Memory::new(),
<<<<<<< HEAD
            accessed_addresses: Some(HashSet::<MaybeRelocatable>::new()),
            trace: Some(Vec::<TraceEntry>::new()),
=======
            accessed_addresses: Some(Vec::<MaybeRelocatable>::new()),
            trace: Vec::<TraceEntry>::new(),
>>>>>>> dec58106
            current_step: 1,
            skip_instruction_execution: false,
            segments: MemorySegmentManager::new(),
            exec_scopes: ExecutionScopes::new(),
        };

        let error = vm.opcode_assertions(&instruction, &operands);
        assert_eq!(
            error,
            Err(VirtualMachineError::CantWriteReturnFp(
                bigint!(8),
                bigint!(6)
            ))
        );
        assert_eq!(error.unwrap_err().to_string(), "Call failed to write return-fp (inconsistent dst): 8 != 6. Did you forget to increment ap?");
    }

    #[test]
    ///Test for a simple program execution
    /// Used program code:
    /// func main():
    ///let a = 1
    ///let b = 2
    ///let c = a + b
    //return()
    //end
    /// Memory taken from original vm
    /// {RelocatableValue(segment_index=0, offset=0): 2345108766317314046,
    ///  RelocatableValue(segment_index=1, offset=0): RelocatableValue(segment_index=2, offset=0),
    ///  RelocatableValue(segment_index=1, offset=1): RelocatableValue(segment_index=3, offset=0)}
    /// Current register values:
    /// AP 1:2
    /// FP 1:2
    /// PC 0:0
    fn test_step_for_preset_memory() {
        let mut vm = VirtualMachine::new(
            BigInt::new(Sign::Plus, vec![1, 0, 0, 0, 0, 0, 17, 134217728]),
            Vec::new(),
            true,
        );
        vm.accessed_addresses = Some(Vec::new());
        for _ in 0..4 {
            vm.memory.data.push(Vec::new());
        }
        vm.run_context.pc = MaybeRelocatable::from((0, 0));
        vm.run_context.ap = MaybeRelocatable::from((1, 2));
        vm.run_context.fp = MaybeRelocatable::from((1, 2));
        vm.memory
            .insert(
                &MaybeRelocatable::from((0, 0)),
                &MaybeRelocatable::Int(BigInt::from_i64(2345108766317314046).unwrap()),
            )
            .unwrap();
        vm.memory
            .insert(
                &MaybeRelocatable::from((1, 0)),
                &MaybeRelocatable::from((2, 0)),
            )
            .unwrap();
        vm.memory
            .insert(
                &MaybeRelocatable::from((1, 1)),
                &MaybeRelocatable::from((3, 0)),
            )
            .unwrap();
        assert_eq!(vm.step(), Ok(()));
        let trace = vm.trace.unwrap();
        assert_eq!(
            trace[0],
            TraceEntry {
                pc: MaybeRelocatable::from((0, 0)),
                fp: MaybeRelocatable::from((1, 2)),
                ap: MaybeRelocatable::from((1, 2))
            }
        );
        assert_eq!(vm.run_context.pc, MaybeRelocatable::from((3, 0)));
        assert_eq!(vm.run_context.ap, MaybeRelocatable::from((1, 2)));
        assert_eq!(vm.run_context.fp, MaybeRelocatable::from((2, 0)));
        let accessed_addresses = vm.accessed_addresses.as_ref().unwrap();
        assert!(accessed_addresses.contains(&MaybeRelocatable::from((1, 0))));
        assert!(accessed_addresses.contains(&MaybeRelocatable::from((1, 1))));
        assert!(accessed_addresses.contains(&MaybeRelocatable::from((0, 0))));
    }

    #[test]
    /*
    Test for a simple program execution
    Used program code:
        func myfunc(a: felt) -> (r: felt):
            let b = a * 2
            return(b)
        end
        func main():
            let a = 1
            let b = myfunc(a)
            return()
        end
    Memory taken from original vm:
    {RelocatableValue(segment_index=0, offset=0): 5207990763031199744,
    RelocatableValue(segment_index=0, offset=1): 2,
    RelocatableValue(segment_index=0, offset=2): 2345108766317314046,
    RelocatableValue(segment_index=0, offset=3): 5189976364521848832,
    RelocatableValue(segment_index=0, offset=4): 1,
    RelocatableValue(segment_index=0, offset=5): 1226245742482522112,
    RelocatableValue(segment_index=0, offset=6): 3618502788666131213697322783095070105623107215331596699973092056135872020476,
    RelocatableValue(segment_index=0, offset=7): 2345108766317314046,
    RelocatableValue(segment_index=1, offset=0): RelocatableValue(segment_index=2, offset=0),
    RelocatableValue(segment_index=1, offset=1): RelocatableValue(segment_index=3, offset=0)}
    Current register values:
    AP 1:2
    FP 1:2
    PC 0:3
    Final Pc (not executed): 3:0
    This program consists of 5 steps
    */
    fn test_step_for_preset_memory_function_call() {
        let mut vm = VirtualMachine::new(
            BigInt::new(Sign::Plus, vec![1, 0, 0, 0, 0, 0, 17, 134217728]),
            Vec::new(),
            true,
        );
        vm.accessed_addresses = Some(Vec::new());
        for _ in 0..4 {
            vm.memory.data.push(Vec::new());
        }
        vm.run_context.pc = MaybeRelocatable::from((0, 3));
        vm.run_context.ap = MaybeRelocatable::from((1, 2));
        vm.run_context.fp = MaybeRelocatable::from((1, 2));

        //Insert values into memory
        vm.memory
            .insert(
                &MaybeRelocatable::from((0, 0)),
                &MaybeRelocatable::Int(BigInt::from_i64(5207990763031199744).unwrap()),
            )
            .unwrap();
        vm.memory
            .insert(
                &MaybeRelocatable::from((0, 1)),
                &MaybeRelocatable::Int(bigint!(2)),
            )
            .unwrap();
        vm.memory
            .insert(
                &MaybeRelocatable::from((0, 2)),
                &MaybeRelocatable::Int(BigInt::from_i64(2345108766317314046).unwrap()),
            )
            .unwrap();
        vm.memory
            .insert(
                &MaybeRelocatable::from((0, 3)),
                &MaybeRelocatable::Int(BigInt::from_i64(5189976364521848832).unwrap()),
            )
            .unwrap();
        vm.memory
            .insert(
                &MaybeRelocatable::from((0, 4)),
                &MaybeRelocatable::Int(bigint!(1)),
            )
            .unwrap();
        vm.memory
            .insert(
                &MaybeRelocatable::from((0, 5)),
                &MaybeRelocatable::Int(BigInt::from_i64(1226245742482522112).unwrap()),
            )
            .unwrap();
        vm.memory
            .insert(
                &MaybeRelocatable::from((0, 6)),
                &MaybeRelocatable::Int(BigInt::new(
                    Sign::Plus,
                    vec![
                        4294967292, 4294967295, 4294967295, 4294967295, 4294967295, 4294967295, 16,
                        134217728,
                    ],
                )),
            )
            .unwrap();
        vm.memory
            .insert(
                &MaybeRelocatable::from((0, 7)),
                &MaybeRelocatable::Int(BigInt::from_i64(2345108766317314046).unwrap()),
            )
            .unwrap();
        vm.memory
            .insert(
                &MaybeRelocatable::from((1, 0)),
                &MaybeRelocatable::from((2, 0)),
            )
            .unwrap();
        vm.memory
            .insert(
                &MaybeRelocatable::from((1, 1)),
                &MaybeRelocatable::from((3, 0)),
            )
            .unwrap();
        let final_pc = MaybeRelocatable::from((3, 0));
        //Run steps
        while vm.run_context.pc != final_pc {
            assert_eq!(vm.step(), Ok(()));
        }
        //Check final register values
        assert_eq!(vm.run_context.pc, MaybeRelocatable::from((3, 0)));

        assert_eq!(vm.run_context.ap, MaybeRelocatable::from((1, 6)));

        assert_eq!(vm.run_context.fp, MaybeRelocatable::from((2, 0)));
        //Check each TraceEntry in trace
        let trace = vm.trace.unwrap();
        assert_eq!(trace.len(), 5);
        assert_eq!(
            trace[0],
            TraceEntry {
                pc: MaybeRelocatable::from((0, 3)),
                ap: MaybeRelocatable::from((1, 2)),
                fp: MaybeRelocatable::from((1, 2)),
            }
        );
        assert_eq!(
            trace[1],
            TraceEntry {
                pc: MaybeRelocatable::from((0, 5)),
                ap: MaybeRelocatable::from((1, 3)),
                fp: MaybeRelocatable::from((1, 2)),
            }
        );
        assert_eq!(
            trace[2],
            TraceEntry {
                pc: MaybeRelocatable::from((0, 0)),
                ap: MaybeRelocatable::from((1, 5)),
                fp: MaybeRelocatable::from((1, 5)),
            }
        );
        assert_eq!(
            trace[3],
            TraceEntry {
                pc: MaybeRelocatable::from((0, 2)),
                ap: MaybeRelocatable::from((1, 6)),
                fp: MaybeRelocatable::from((1, 5)),
            }
        );
        assert_eq!(
            trace[4],
            TraceEntry {
                pc: MaybeRelocatable::from((0, 7)),
                ap: MaybeRelocatable::from((1, 6)),
                fp: MaybeRelocatable::from((1, 2)),
            }
        );
        //Check accessed_addresses
        //Order will differ from python vm execution, (due to python version using set's update() method)
        //We will instead check that all elements are contained and not duplicated
        let accessed_addresses = vm
            .accessed_addresses
            .unwrap()
            .into_iter()
            .collect::<HashSet<MaybeRelocatable>>();
        assert_eq!(accessed_addresses.len(), 14);
        //Check each element individually
        assert!(accessed_addresses.contains(&MaybeRelocatable::from((0, 1))));
        assert!(accessed_addresses.contains(&MaybeRelocatable::from((0, 7))));
        assert!(accessed_addresses.contains(&MaybeRelocatable::from((1, 2))));
        assert!(accessed_addresses.contains(&MaybeRelocatable::from((0, 4))));
        assert!(accessed_addresses.contains(&MaybeRelocatable::from((0, 0))));
        assert!(accessed_addresses.contains(&MaybeRelocatable::from((1, 5))));
        assert!(accessed_addresses.contains(&MaybeRelocatable::from((1, 1))));
        assert!(accessed_addresses.contains(&MaybeRelocatable::from((0, 3))));
        assert!(accessed_addresses.contains(&MaybeRelocatable::from((1, 4))));
        assert!(accessed_addresses.contains(&MaybeRelocatable::from((0, 6))));
        assert!(accessed_addresses.contains(&MaybeRelocatable::from((0, 2))));
        assert!(accessed_addresses.contains(&MaybeRelocatable::from((0, 5))));
        assert!(accessed_addresses.contains(&MaybeRelocatable::from((1, 0))));
        assert!(accessed_addresses.contains(&MaybeRelocatable::from((1, 3))));
    }

    #[test]
    /// Test the following program:
    /// ...
    /// [ap] = 4
    /// ap += 1
    /// [ap] = 5; ap++
    /// [ap] = [ap - 1] * [ap - 2]
    /// ...
    /// Original vm memory:
    /// RelocatableValue(segment_index=0, offset=0): '0x400680017fff8000',
    /// RelocatableValue(segment_index=0, offset=1): '0x4',
    /// RelocatableValue(segment_index=0, offset=2): '0x40780017fff7fff',
    /// RelocatableValue(segment_index=0, offset=3): '0x1',
    /// RelocatableValue(segment_index=0, offset=4): '0x480680017fff8000',
    /// RelocatableValue(segment_index=0, offset=5): '0x5',
    /// RelocatableValue(segment_index=0, offset=6): '0x40507ffe7fff8000',
    /// RelocatableValue(segment_index=0, offset=7): '0x208b7fff7fff7ffe',
    /// RelocatableValue(segment_index=1, offset=0): RelocatableValue(segment_index=2, offset=0),
    /// RelocatableValue(segment_index=1, offset=1): RelocatableValue(segment_index=3, offset=0),
    /// RelocatableValue(segment_index=1, offset=2): '0x4',
    /// RelocatableValue(segment_index=1, offset=3): '0x5',
    /// RelocatableValue(segment_index=1, offset=4): '0x14'
    fn multiplication_and_different_ap_increase() {
        let mem_arr = vec![
            (
                MaybeRelocatable::RelocatableValue(relocatable!(0, 0)),
                MaybeRelocatable::Int(bigint64!(0x400680017fff8000)),
            ),
            (
                MaybeRelocatable::RelocatableValue(relocatable!(0, 1)),
                MaybeRelocatable::Int(bigint!(0x4)),
            ),
            (
                MaybeRelocatable::RelocatableValue(relocatable!(0, 2)),
                MaybeRelocatable::Int(bigint64!(0x40780017fff7fff)),
            ),
            (
                MaybeRelocatable::RelocatableValue(relocatable!(0, 3)),
                MaybeRelocatable::Int(bigint!(0x1)),
            ),
            (
                MaybeRelocatable::RelocatableValue(relocatable!(0, 4)),
                MaybeRelocatable::Int(bigint64!(0x480680017fff8000)),
            ),
            (
                MaybeRelocatable::RelocatableValue(relocatable!(0, 5)),
                MaybeRelocatable::Int(bigint!(0x5)),
            ),
            (
                MaybeRelocatable::RelocatableValue(relocatable!(0, 6)),
                MaybeRelocatable::Int(bigint64!(0x40507ffe7fff8000)),
            ),
            (
                MaybeRelocatable::RelocatableValue(relocatable!(0, 7)),
                MaybeRelocatable::Int(bigint64!(0x208b7fff7fff7ffe)),
            ),
            (
                MaybeRelocatable::RelocatableValue(relocatable!(1, 0)),
                MaybeRelocatable::from((2, 0)),
            ),
            (
                MaybeRelocatable::RelocatableValue(relocatable!(1, 1)),
                MaybeRelocatable::from((3, 0)),
            ),
            (
                MaybeRelocatable::RelocatableValue(relocatable!(1, 2)),
                MaybeRelocatable::Int(bigint!(0x4)),
            ),
            (
                MaybeRelocatable::RelocatableValue(relocatable!(1, 3)),
                MaybeRelocatable::Int(bigint!(0x5)),
            ),
            (
                MaybeRelocatable::RelocatableValue(relocatable!(1, 4)),
                MaybeRelocatable::Int(bigint64!(0x14)),
            ),
        ];
        let mut vm = VirtualMachine::new(
            BigInt::new(Sign::Plus, vec![1, 0, 0, 0, 0, 0, 17, 134217728]),
            Vec::new(),
            false,
        );
        vm.run_context.pc = MaybeRelocatable::from((0, 0));
        vm.run_context.ap = MaybeRelocatable::from((1, 2));
        vm.run_context.fp = MaybeRelocatable::from((1, 2));
        vm.memory = memory_from(mem_arr.clone(), 2).unwrap();

        assert_eq!(vm.run_context.pc, MaybeRelocatable::from((0, 0)));
        assert_eq!(vm.run_context.ap, MaybeRelocatable::from((1, 2)));
        assert_eq!(vm.step(), Ok(()));
        assert_eq!(vm.run_context.pc, MaybeRelocatable::from((0, 2)));
        assert_eq!(vm.run_context.ap, MaybeRelocatable::from((1, 2)));

        assert_eq!(
            vm.memory.get(&vm.run_context.ap).unwrap(),
            Some(&MaybeRelocatable::Int(BigInt::from_i64(0x4).unwrap())),
        );
        assert_eq!(vm.step(), Ok(()));
        assert_eq!(vm.run_context.pc, MaybeRelocatable::from((0, 4)));
        assert_eq!(vm.run_context.ap, MaybeRelocatable::from((1, 3)));

        assert_eq!(
            vm.memory.get(&vm.run_context.ap).unwrap(),
            Some(&MaybeRelocatable::Int(BigInt::from_i64(0x5).unwrap())),
        );

        assert_eq!(vm.step(), Ok(()));
        assert_eq!(vm.run_context.pc, MaybeRelocatable::from((0, 6)));
        assert_eq!(vm.run_context.ap, MaybeRelocatable::from((1, 4)));

        assert_eq!(
            vm.memory.get(&vm.run_context.ap).unwrap(),
            Some(&MaybeRelocatable::Int(bigint64!(0x14))),
        );
    }

    #[test]
    fn deduce_memory_cell_no_pedersen_builtin() {
        let mut vm = VirtualMachine::new(bigint!(17), Vec::new(), false);
        assert_eq!(
            vm.deduce_memory_cell(&MaybeRelocatable::from((0, 0))),
            Ok(None)
        );
    }

    #[test]
    fn deduce_memory_cell_pedersen_builtin_valid() {
        let mut vm = VirtualMachine::new(bigint!(17), Vec::new(), false);
        let mut builtin = HashBuiltinRunner::new(true, 8);
        builtin.base = Some(relocatable!(0, 0));
        vm.builtin_runners
            .push((String::from("pedersen"), Box::new(builtin)));
        vm.memory.data.push(Vec::new());
        vm.memory
            .insert(
                &MaybeRelocatable::from((0, 3)),
                &MaybeRelocatable::Int(bigint!(32)),
            )
            .unwrap();
        vm.memory
            .insert(
                &MaybeRelocatable::from((0, 4)),
                &MaybeRelocatable::Int(bigint!(72)),
            )
            .unwrap();
        vm.memory
            .insert(
                &MaybeRelocatable::from((0, 5)),
                &MaybeRelocatable::Int(bigint!(0)),
            )
            .unwrap();
        assert_eq!(
            vm.deduce_memory_cell(&MaybeRelocatable::from((0, 5))),
            Ok(Some(MaybeRelocatable::from(bigint_str!(
                b"3270867057177188607814717243084834301278723532952411121381966378910183338911"
            ))))
        );
    }

    #[test]
    /* Program used:
    %builtins output pedersen
    from starkware.cairo.common.cairo_builtins import HashBuiltin
    from starkware.cairo.common.hash import hash2
    from starkware.cairo.common.serialize import serialize_word

    func foo(hash_ptr : HashBuiltin*) -> (
        hash_ptr : HashBuiltin*, z
    ):
        # Use a with-statement, since 'hash_ptr' is not an
        # implicit argument.
        with hash_ptr:
            let (z) = hash2(32, 72)
        end
        return (hash_ptr=hash_ptr, z=z)
    end

    func main{output_ptr: felt*, pedersen_ptr: HashBuiltin*}():
        let (pedersen_ptr, a) = foo(pedersen_ptr)
        serialize_word(a)
        return()
    end
     */
    fn compute_operands_pedersen() {
        let instruction = Instruction {
            off0: bigint!(0),
            off1: bigint!(-5),
            off2: bigint!(2),
            imm: None,
            dst_register: Register::AP,
            op0_register: Register::FP,
            op1_addr: Op1Addr::Op0,
            res: Res::Op1,
            pc_update: PcUpdate::Regular,
            ap_update: ApUpdate::Add1,
            fp_update: FpUpdate::Regular,
            opcode: Opcode::AssertEq,
        };
        let mut builtin = HashBuiltinRunner::new(true, 8);
        builtin.base = Some(relocatable!(3, 0));
<<<<<<< HEAD
        let mut vm = VirtualMachine::new(bigint!(127), Vec::new(), false);
        vm.accessed_addresses = Some(HashSet::new());
=======
        let mut vm = VirtualMachine::new(bigint!(127), Vec::new());
        vm.accessed_addresses = Some(Vec::new());
>>>>>>> dec58106
        vm.builtin_runners
            .push((String::from("pedersen"), Box::new(builtin)));
        vm.run_context.ap = MaybeRelocatable::from((1, 13));
        vm.run_context.fp = MaybeRelocatable::from((1, 12));
        vm.memory.data.push(Vec::new());
        vm.memory.data.push(Vec::new());
        vm.memory.data.push(Vec::new());
        vm.memory.data.push(Vec::new());

        //Insert values into memory (excluding those from the program segment (instructions))
        vm.memory
            .insert(
                &MaybeRelocatable::from((3, 0)),
                &MaybeRelocatable::from(bigint!(32)),
            )
            .unwrap();

        vm.memory
            .insert(
                &MaybeRelocatable::from((3, 1)),
                &MaybeRelocatable::from(bigint!(72)),
            )
            .unwrap();

        vm.memory
            .insert(
                &MaybeRelocatable::from((1, 0)),
                &MaybeRelocatable::from((2, 0)),
            )
            .unwrap();
        vm.memory
            .insert(
                &MaybeRelocatable::from((1, 1)),
                &MaybeRelocatable::from((3, 0)),
            )
            .unwrap();

        vm.memory
            .insert(
                &MaybeRelocatable::from((1, 2)),
                &MaybeRelocatable::from((4, 0)),
            )
            .unwrap();

        vm.memory
            .insert(
                &MaybeRelocatable::from((1, 3)),
                &MaybeRelocatable::from((5, 0)),
            )
            .unwrap();

        vm.memory
            .insert(
                &MaybeRelocatable::from((1, 4)),
                &MaybeRelocatable::from((3, 0)),
            )
            .unwrap();

        vm.memory
            .insert(
                &MaybeRelocatable::from((1, 5)),
                &MaybeRelocatable::from((1, 4)),
            )
            .unwrap();

        vm.memory
            .insert(
                &MaybeRelocatable::from((1, 6)),
                &MaybeRelocatable::from((0, 21)),
            )
            .unwrap();

        vm.memory
            .insert(
                &MaybeRelocatable::from((1, 7)),
                &MaybeRelocatable::from((3, 0)),
            )
            .unwrap();

        vm.memory
            .insert(
                &MaybeRelocatable::from((1, 8)),
                &MaybeRelocatable::from(bigint!(32)),
            )
            .unwrap();
        vm.memory
            .insert(
                &MaybeRelocatable::from((1, 9)),
                &MaybeRelocatable::from(bigint!(72)),
            )
            .unwrap();
        vm.memory
            .insert(
                &MaybeRelocatable::from((1, 10)),
                &MaybeRelocatable::from((1, 7)),
            )
            .unwrap();
        vm.memory
            .insert(
                &MaybeRelocatable::from((1, 11)),
                &MaybeRelocatable::from((0, 17)),
            )
            .unwrap();
        vm.memory
            .insert(
                &MaybeRelocatable::from((1, 12)),
                &MaybeRelocatable::from((3, 3)),
            )
            .unwrap();

        let expected_operands = Operands {
            dst: MaybeRelocatable::from(bigint_str!(
                b"3270867057177188607814717243084834301278723532952411121381966378910183338911"
            )),
            res: Some(MaybeRelocatable::from(bigint_str!(
                b"3270867057177188607814717243084834301278723532952411121381966378910183338911"
            ))),
            op0: MaybeRelocatable::from((3, 0)),
            op1: MaybeRelocatable::from(bigint_str!(
                b"3270867057177188607814717243084834301278723532952411121381966378910183338911"
            )),
        };
        let expected_operands_mem_addresses = Some(OperandsAddresses(
            MaybeRelocatable::from((1, 13)),
            MaybeRelocatable::from((1, 7)),
            MaybeRelocatable::from((3, 2)),
        ));
        assert_eq!(
            Ok((expected_operands, expected_operands_mem_addresses)),
            vm.compute_operands(&instruction)
        );
    }

    #[test]
    fn deduce_memory_cell_bitwise_builtin_valid_and() {
        let mut vm = VirtualMachine::new(bigint!(17), Vec::new(), false);
        let mut builtin = BitwiseBuiltinRunner::new(true, 8);
        builtin.base = Some(relocatable!(0, 0));
        vm.builtin_runners
            .push((String::from("bitwise"), Box::new(builtin)));
        vm.memory.data.push(Vec::new());
        vm.memory
            .insert(
                &MaybeRelocatable::from((0, 5)),
                &MaybeRelocatable::Int(bigint!(10)),
            )
            .unwrap();
        vm.memory
            .insert(
                &MaybeRelocatable::from((0, 6)),
                &MaybeRelocatable::Int(bigint!(12)),
            )
            .unwrap();
        vm.memory
            .insert(
                &MaybeRelocatable::from((0, 7)),
                &MaybeRelocatable::Int(bigint!(0)),
            )
            .unwrap();
        assert_eq!(
            vm.deduce_memory_cell(&MaybeRelocatable::from((0, 7))),
            Ok(Some(MaybeRelocatable::from(bigint!(8))))
        );
    }

    #[test]
    /* Program used:
    %builtins bitwise
    from starkware.cairo.common.bitwise import bitwise_and
    from starkware.cairo.common.cairo_builtins import BitwiseBuiltin


    func main{bitwise_ptr: BitwiseBuiltin*}():
        let (result) = bitwise_and(12, 10)  # Binary (1100, 1010).
        assert result = 8  # Binary 1000.
        return()
    end
    */
    fn compute_operands_bitwise() {
        let instruction = Instruction {
            off0: bigint!(0),
            off1: bigint!(-5),
            off2: bigint!(2),
            imm: None,
            dst_register: Register::AP,
            op0_register: Register::FP,
            op1_addr: Op1Addr::Op0,
            res: Res::Op1,
            pc_update: PcUpdate::Regular,
            ap_update: ApUpdate::Add1,
            fp_update: FpUpdate::Regular,
            opcode: Opcode::AssertEq,
        };
        let mut builtin = BitwiseBuiltinRunner::new(true, 256);
        builtin.base = Some(relocatable!(2, 0));
<<<<<<< HEAD
        let mut vm = VirtualMachine::new(bigint!(127), Vec::new(), false);
        vm.accessed_addresses = Some(HashSet::new());
=======
        let mut vm = VirtualMachine::new(bigint!(127), Vec::new());
        vm.accessed_addresses = Some(Vec::new());
>>>>>>> dec58106
        vm.builtin_runners
            .push((String::from("bitwise"), Box::new(builtin)));
        vm.run_context.ap = MaybeRelocatable::from((1, 9));
        vm.run_context.fp = MaybeRelocatable::from((1, 8));
        for _ in 0..3 {
            vm.memory.data.push(Vec::new());
        }

        //Insert values into memory (excluding those from the program segment (instructions))
        vm.memory
            .insert(
                &MaybeRelocatable::from((2, 0)),
                &MaybeRelocatable::from(bigint!(12)),
            )
            .unwrap();
        vm.memory
            .insert(
                &MaybeRelocatable::from((2, 1)),
                &MaybeRelocatable::from(bigint!(10)),
            )
            .unwrap();
        vm.memory
            .insert(
                &MaybeRelocatable::from((1, 0)),
                &MaybeRelocatable::from((2, 0)),
            )
            .unwrap();
        vm.memory
            .insert(
                &MaybeRelocatable::from((1, 1)),
                &MaybeRelocatable::from((3, 0)),
            )
            .unwrap();
        vm.memory
            .insert(
                &MaybeRelocatable::from((1, 2)),
                &MaybeRelocatable::from((4, 0)),
            )
            .unwrap();
        vm.memory
            .insert(
                &MaybeRelocatable::from((1, 3)),
                &MaybeRelocatable::from((2, 0)),
            )
            .unwrap();
        vm.memory
            .insert(
                &MaybeRelocatable::from((1, 4)),
                &MaybeRelocatable::from(bigint!(12)),
            )
            .unwrap();
        vm.memory
            .insert(
                &MaybeRelocatable::from((1, 5)),
                &MaybeRelocatable::from(bigint!(10)),
            )
            .unwrap();
        vm.memory
            .insert(
                &MaybeRelocatable::from((1, 6)),
                &MaybeRelocatable::from((1, 3)),
            )
            .unwrap();
        vm.memory
            .insert(
                &MaybeRelocatable::from((1, 7)),
                &MaybeRelocatable::from((0, 13)),
            )
            .unwrap();

        let expected_operands = Operands {
            dst: MaybeRelocatable::from(bigint!(8)),
            res: Some(MaybeRelocatable::from(bigint!(8))),
            op0: MaybeRelocatable::from((2, 0)),
            op1: MaybeRelocatable::from(bigint!(8)),
        };
        let expected_operands_mem_addresses = Some(OperandsAddresses(
            MaybeRelocatable::from((1, 9)),
            MaybeRelocatable::from((1, 3)),
            MaybeRelocatable::from((2, 2)),
        ));
        assert_eq!(
            Ok((expected_operands, expected_operands_mem_addresses)),
            vm.compute_operands(&instruction)
        );
    }

    #[test]
    fn deduce_memory_cell_ec_op_builtin_valid() {
        let mut vm = VirtualMachine::new(bigint!(17), Vec::new(), false);
        let mut builtin = EcOpBuiltinRunner::new(true, 256);
        builtin.base = Some(relocatable!(0, 0));
        vm.builtin_runners
            .push((String::from("ec_op"), Box::new(builtin)));
        vm.memory.data.push(Vec::new());
        vm.memory
            .insert(
                &MaybeRelocatable::from((0, 0)),
                &MaybeRelocatable::Int(bigint_str!(
                    b"2962412995502985605007699495352191122971573493113767820301112397466445942584"
                )),
            )
            .unwrap();
        vm.memory
            .insert(
                &MaybeRelocatable::from((0, 1)),
                &MaybeRelocatable::Int(bigint_str!(
                    b"214950771763870898744428659242275426967582168179217139798831865603966154129"
                )),
            )
            .unwrap();
        vm.memory
            .insert(
                &MaybeRelocatable::from((0, 2)),
                &MaybeRelocatable::Int(bigint_str!(
                    b"874739451078007766457464989774322083649278607533249481151382481072868806602"
                )),
            )
            .unwrap();
        vm.memory
            .insert(
                &MaybeRelocatable::from((0, 3)),
                &MaybeRelocatable::Int(bigint_str!(
                    b"152666792071518830868575557812948353041420400780739481342941381225525861407"
                )),
            )
            .unwrap();
        vm.memory
            .insert(
                &MaybeRelocatable::from((0, 4)),
                &MaybeRelocatable::Int(bigint!(34)),
            )
            .unwrap();
        vm.memory
            .insert(
                &MaybeRelocatable::from((0, 5)),
                &MaybeRelocatable::Int(bigint_str!(
                    b"2778063437308421278851140253538604815869848682781135193774472480292420096757"
                )),
            )
            .unwrap();

        let result = vm.deduce_memory_cell(&MaybeRelocatable::from((0, 6)));
        assert_eq!(
            result,
            Ok(Some(MaybeRelocatable::from(bigint_str!(
                b"3598390311618116577316045819420613574162151407434885460365915347732568210029"
            ))))
        );
    }

    #[test]
    /* Data taken from this program execution:
       %builtins output ec_op
       from starkware.cairo.common.cairo_builtins import EcOpBuiltin
       from starkware.cairo.common.serialize import serialize_word
       from starkware.cairo.common.ec_point import EcPoint
       from starkware.cairo.common.ec import ec_op

       func main{output_ptr: felt*, ec_op_ptr: EcOpBuiltin*}():
           let x: EcPoint = EcPoint(2089986280348253421170679821480865132823066470938446095505822317253594081284, 1713931329540660377023406109199410414810705867260802078187082345529207694986)

           let y: EcPoint = EcPoint(874739451078007766457464989774322083649278607533249481151382481072868806602,152666792071518830868575557812948353041420400780739481342941381225525861407)
           let z: EcPoint = ec_op(x,34, y)
           serialize_word(z.x)
           return()
           end
    */
    fn verify_auto_deductions_for_ec_op_builtin_valid() {
        let mut builtin = EcOpBuiltinRunner::new(true, 256);
        builtin.base = Some(relocatable!(3, 0));
        let mut vm = VirtualMachine::new(bigint!(127), Vec::new(), false);
        vm.builtin_runners
            .push((String::from("ec_op"), Box::new(builtin)));
        for _ in 0..4 {
            vm.memory.data.push(Vec::new());
        }
        vm.memory
            .insert(
                &MaybeRelocatable::from((3, 0)),
                &MaybeRelocatable::Int(bigint_str!(
                    b"2962412995502985605007699495352191122971573493113767820301112397466445942584"
                )),
            )
            .unwrap();
        vm.memory
            .insert(
                &MaybeRelocatable::from((3, 1)),
                &MaybeRelocatable::Int(bigint_str!(
                    b"214950771763870898744428659242275426967582168179217139798831865603966154129"
                )),
            )
            .unwrap();
        vm.memory
            .insert(
                &MaybeRelocatable::from((3, 2)),
                &MaybeRelocatable::Int(bigint_str!(
                    b"874739451078007766457464989774322083649278607533249481151382481072868806602"
                )),
            )
            .unwrap();
        vm.memory
            .insert(
                &MaybeRelocatable::from((3, 3)),
                &MaybeRelocatable::Int(bigint_str!(
                    b"152666792071518830868575557812948353041420400780739481342941381225525861407"
                )),
            )
            .unwrap();
        vm.memory
            .insert(
                &MaybeRelocatable::from((3, 4)),
                &MaybeRelocatable::Int(bigint!(34)),
            )
            .unwrap();
        vm.memory
            .insert(
                &MaybeRelocatable::from((3, 5)),
                &MaybeRelocatable::Int(bigint_str!(
                    b"2778063437308421278851140253538604815869848682781135193774472480292420096757"
                )),
            )
            .unwrap();
        assert_eq!(vm.verify_auto_deductions(), Ok(()));
    }

    #[test]
    fn verify_auto_deductions_for_ec_op_builtin_valid_points_invalid_result() {
        let mut builtin = EcOpBuiltinRunner::new(true, 256);
        builtin.base = Some(relocatable!(3, 0));
        let mut vm = VirtualMachine::new(bigint!(127), Vec::new(), false);
        vm.builtin_runners
            .push((String::from("ec_op"), Box::new(builtin)));
        for _ in 0..4 {
            vm.memory.data.push(Vec::new());
        }
        vm.memory
            .insert(
                &MaybeRelocatable::from((3, 0)),
                &MaybeRelocatable::Int(bigint_str!(
                    b"2962412995502985605007699495352191122971573493113767820301112397466445942584"
                )),
            )
            .unwrap();
        vm.memory
            .insert(
                &MaybeRelocatable::from((3, 1)),
                &MaybeRelocatable::Int(bigint_str!(
                    b"214950771763870898744428659242275426967582168179217139798831865603966154129"
                )),
            )
            .unwrap();
        vm.memory
            .insert(
                &MaybeRelocatable::from((3, 2)),
                &MaybeRelocatable::Int(bigint_str!(
                    b"2089986280348253421170679821480865132823066470938446095505822317253594081284"
                )),
            )
            .unwrap();
        vm.memory
            .insert(
                &MaybeRelocatable::from((3, 3)),
                &MaybeRelocatable::Int(bigint_str!(
                    b"1713931329540660377023406109199410414810705867260802078187082345529207694986"
                )),
            )
            .unwrap();
        vm.memory
            .insert(
                &MaybeRelocatable::from((3, 4)),
                &MaybeRelocatable::Int(bigint!(34)),
            )
            .unwrap();
        vm.memory
            .insert(
                &MaybeRelocatable::from((3, 5)),
                &MaybeRelocatable::Int(bigint_str!(
                    b"2778063437308421278851140253538604815869848682781135193774472480292420096757"
                )),
            )
            .unwrap();
        let error = vm.verify_auto_deductions();
        assert_eq!(
            error,
            Err(VirtualMachineError::InconsistentAutoDeduction(
                String::from("ec_op"),
                MaybeRelocatable::Int(bigint_str!(
                    b"2739017437753868763038285897969098325279422804143820990343394856167768859289"
                )),
                Some(MaybeRelocatable::Int(bigint_str!(
                    b"2778063437308421278851140253538604815869848682781135193774472480292420096757"
                )))
            ))
        );
        assert_eq!(error.unwrap_err().to_string(), "Inconsistent auto-deduction for builtin ec_op, expected Int(2739017437753868763038285897969098325279422804143820990343394856167768859289), got Some(Int(2778063437308421278851140253538604815869848682781135193774472480292420096757))");
    }

    #[test]
    /* Program used:
    %builtins bitwise
    from starkware.cairo.common.bitwise import bitwise_and
    from starkware.cairo.common.cairo_builtins import BitwiseBuiltin


    func main{bitwise_ptr: BitwiseBuiltin*}():
        let (result) = bitwise_and(12, 10)  # Binary (1100, 1010).
        assert result = 8  # Binary 1000.
        return()
    end
    */
    fn verify_auto_deductions_bitwise() {
        let mut builtin = BitwiseBuiltinRunner::new(true, 256);
        builtin.base = Some(relocatable!(2, 0));
        let mut vm = VirtualMachine::new(bigint!(127), Vec::new(), false);
        vm.builtin_runners
            .push((String::from("bitwise"), Box::new(builtin)));
        for _ in 0..3 {
            vm.memory.data.push(Vec::new());
        }
        vm.memory
            .insert(
                &MaybeRelocatable::from((2, 0)),
                &MaybeRelocatable::from(bigint!(12)),
            )
            .unwrap();
        vm.memory
            .insert(
                &MaybeRelocatable::from((2, 1)),
                &MaybeRelocatable::from(bigint!(10)),
            )
            .unwrap();
        assert_eq!(vm.verify_auto_deductions(), Ok(()));
    }

    #[test]
    /* Program used:
    %builtins output pedersen
    from starkware.cairo.common.cairo_builtins import HashBuiltin
    from starkware.cairo.common.hash import hash2
    from starkware.cairo.common.serialize import serialize_word

    func foo(hash_ptr : HashBuiltin*) -> (
        hash_ptr : HashBuiltin*, z
    ):
        # Use a with-statement, since 'hash_ptr' is not an
        # implicit argument.
        with hash_ptr:
            let (z) = hash2(32, 72)
        end
        return (hash_ptr=hash_ptr, z=z)
    end

    func main{output_ptr: felt*, pedersen_ptr: HashBuiltin*}():
        let (pedersen_ptr, a) = foo(pedersen_ptr)
        serialize_word(a)
        return()
    end
     */
    fn verify_auto_deductions_pedersen() {
        let mut builtin = HashBuiltinRunner::new(true, 8);
        builtin.base = Some(relocatable!(3, 0));
        let mut vm = VirtualMachine::new(bigint!(127), Vec::new(), false);
        vm.builtin_runners
            .push((String::from("pedersen"), Box::new(builtin)));
        for _ in 0..4 {
            vm.memory.data.push(Vec::new());
        }

        vm.memory
            .insert(
                &MaybeRelocatable::from((3, 0)),
                &MaybeRelocatable::from(bigint!(32)),
            )
            .unwrap();

        vm.memory
            .insert(
                &MaybeRelocatable::from((3, 1)),
                &MaybeRelocatable::from(bigint!(72)),
            )
            .unwrap();
        assert_eq!(vm.verify_auto_deductions(), Ok(()));
    }

    /*
    Program used for this test:
    from starkware.cairo.common.alloc import alloc
    func main{}():
        let vec: felt* = alloc()
        assert vec[0] = 1
        return()
    end
    Memory: {RelocatableValue(segment_index=0, offset=0): 290341444919459839,
        RelocatableValue(segment_index=0, offset=1): 1,
        RelocatableValue(segment_index=0, offset=2): 2345108766317314046,
        RelocatableValue(segment_index=0, offset=3): 1226245742482522112,
        RelocatableValue(segment_index=0, offset=4): 3618502788666131213697322783095070105623107215331596699973092056135872020478,
        RelocatableValue(segment_index=0, offset=5): 5189976364521848832,
        RelocatableValue(segment_index=0, offset=6): 1,
        RelocatableValue(segment_index=0, offset=7): 4611826758063128575,
        RelocatableValue(segment_index=0, offset=8): 2345108766317314046,
        RelocatableValue(segment_index=1, offset=0): RelocatableValue(segment_index=2, offset=0),
        RelocatableValue(segment_index=1, offset=1): RelocatableValue(segment_index=3, offset=0)}
     */

    #[test]
    fn test_step_for_preset_memory_with_alloc_hint() {
        let mut vm = VirtualMachine::new(
            BigInt::new(Sign::Plus, vec![1, 0, 0, 0, 0, 0, 17, 134217728]),
            Vec::new(),
            true,
        );
        vm.hints.insert(
            MaybeRelocatable::from((0, 0)),
            vec![HintData::new(
                "memory[ap] = segments.add()".as_bytes().to_vec(),
                HashMap::new(),
            )],
        );

        //Create program and execution segments
        for _ in 0..2 {
            vm.segments.add(&mut vm.memory, None);
        }
        //Initialzie registers
        vm.run_context.pc = MaybeRelocatable::from((0, 3));
        vm.run_context.ap = MaybeRelocatable::from((1, 2));
        vm.run_context.fp = MaybeRelocatable::from((1, 2));
        //Initialize memory
        vm.memory
            .insert(
                &MaybeRelocatable::from((0, 0)),
                &MaybeRelocatable::from(bigint64!(290341444919459839)),
            )
            .unwrap();
        vm.memory
            .insert(
                &MaybeRelocatable::from((0, 1)),
                &MaybeRelocatable::from(bigint!(1)),
            )
            .unwrap();
        vm.memory
            .insert(
                &MaybeRelocatable::from((0, 2)),
                &MaybeRelocatable::from(bigint64!(2345108766317314046)),
            )
            .unwrap();
        vm.memory
            .insert(
                &MaybeRelocatable::from((0, 3)),
                &MaybeRelocatable::from(bigint64!(1226245742482522112)),
            )
            .unwrap();
        vm.memory
            .insert(
                &MaybeRelocatable::from((0, 4)),
                &MaybeRelocatable::from(bigint_str!(
                    b"3618502788666131213697322783095070105623107215331596699973092056135872020478"
                )),
            )
            .unwrap();
        vm.memory
            .insert(
                &MaybeRelocatable::from((0, 5)),
                &MaybeRelocatable::from(bigint64!(5189976364521848832)),
            )
            .unwrap();
        vm.memory
            .insert(
                &MaybeRelocatable::from((0, 6)),
                &MaybeRelocatable::from(bigint!(1)),
            )
            .unwrap();
        vm.memory
            .insert(
                &MaybeRelocatable::from((0, 7)),
                &MaybeRelocatable::from(bigint64!(4611826758063128575)),
            )
            .unwrap();
        vm.memory
            .insert(
                &MaybeRelocatable::from((0, 8)),
                &MaybeRelocatable::from(bigint64!(2345108766317314046)),
            )
            .unwrap();
        vm.memory
            .insert(
                &MaybeRelocatable::from((1, 0)),
                &MaybeRelocatable::from((2, 0)),
            )
            .unwrap();
        vm.memory
            .insert(
                &MaybeRelocatable::from((1, 1)),
                &MaybeRelocatable::from((3, 0)),
            )
            .unwrap();

        //Run Steps
        for _ in 0..6 {
            assert_eq!(vm.step(), Ok(()));
        }
        //Compare trace
        let trace = vm.trace.unwrap();
        assert_eq!(
            trace[0],
            TraceEntry {
                pc: MaybeRelocatable::from((0, 3)),
                fp: MaybeRelocatable::from((1, 2)),
                ap: MaybeRelocatable::from((1, 2))
            }
        );
        assert_eq!(
            trace[1],
            TraceEntry {
                pc: MaybeRelocatable::from((0, 0)),
                fp: MaybeRelocatable::from((1, 4)),
                ap: MaybeRelocatable::from((1, 4))
            }
        );
        assert_eq!(
            trace[2],
            TraceEntry {
                pc: MaybeRelocatable::from((0, 2)),
                fp: MaybeRelocatable::from((1, 4)),
                ap: MaybeRelocatable::from((1, 5))
            }
        );
        assert_eq!(
            trace[3],
            TraceEntry {
                pc: MaybeRelocatable::from((0, 5)),
                fp: MaybeRelocatable::from((1, 2)),
                ap: MaybeRelocatable::from((1, 5))
            }
        );
        assert_eq!(
            trace[4],
            TraceEntry {
                pc: MaybeRelocatable::from((0, 7)),
                fp: MaybeRelocatable::from((1, 2)),
                ap: MaybeRelocatable::from((1, 6))
            }
        );
        assert_eq!(
            trace[5],
            TraceEntry {
                pc: MaybeRelocatable::from((0, 8)),
                fp: MaybeRelocatable::from((1, 2)),
                ap: MaybeRelocatable::from((1, 6))
            }
        );

        //Compare final register values
        assert_eq!(vm.run_context.pc, MaybeRelocatable::from((3, 0)));
        assert_eq!(vm.run_context.ap, MaybeRelocatable::from((1, 6)));
        assert_eq!(vm.run_context.fp, MaybeRelocatable::from((2, 0)));

        //Check that the array created through alloc contains the element we inserted
        //As there are no builtins present, the next segment crated will have the index 2
        assert_eq!(
            vm.memory.data[2],
            vec![Some(MaybeRelocatable::from(bigint!(1)))]
        );
    }
}<|MERGE_RESOLUTION|>--- conflicted
+++ resolved
@@ -54,14 +54,9 @@
     pub memory: Memory,
     //auto_deduction: HashMap<BigInt, Vec<(Rule, ())>>,
     //Some(accessed_addresses) == proof mode enabled
-<<<<<<< HEAD
-    accessed_addresses: Option<HashSet<MaybeRelocatable>>,
+    accessed_addresses: Option<Vec<MaybeRelocatable>>,
     //None if trace is not enabled, Some otherwise
     pub trace: Option<Vec<TraceEntry>>,
-=======
-    accessed_addresses: Option<Vec<MaybeRelocatable>>,
-    pub trace: Vec<TraceEntry>,
->>>>>>> dec58106
     current_step: usize,
     skip_instruction_execution: bool,
 }
@@ -2098,13 +2093,8 @@
             opcode: Opcode::NOp,
         };
 
-<<<<<<< HEAD
         let mut vm = VirtualMachine::new(bigint!(127), Vec::new(), false);
-        vm.accessed_addresses = Some(HashSet::new());
-=======
-        let mut vm = VirtualMachine::new(bigint!(127), Vec::new());
         vm.accessed_addresses = Some(Vec::new());
->>>>>>> dec58106
         vm.memory.data.push(Vec::new());
         let dst_addr = MaybeRelocatable::from((0, 0));
         let dst_addr_value = MaybeRelocatable::Int(bigint!(5));
@@ -2149,13 +2139,8 @@
             fp_update: FpUpdate::Regular,
             opcode: Opcode::NOp,
         };
-<<<<<<< HEAD
         let mut vm = VirtualMachine::new(bigint!(127), Vec::new(), false);
-        vm.accessed_addresses = Some(HashSet::new());
-=======
-        let mut vm = VirtualMachine::new(bigint!(127), Vec::new());
         vm.accessed_addresses = Some(Vec::new());
->>>>>>> dec58106
         vm.memory.data.push(Vec::new());
         let dst_addr = MaybeRelocatable::from((0, 0));
         let dst_addr_value = MaybeRelocatable::from(bigint!(6));
@@ -2212,13 +2197,8 @@
             ),
         ];
 
-<<<<<<< HEAD
         let mut vm = VirtualMachine::new(bigint!(127), Vec::new(), false);
-        vm.accessed_addresses = Some(HashSet::new());
-=======
-        let mut vm = VirtualMachine::new(bigint!(127), Vec::new());
         vm.accessed_addresses = Some(Vec::new());
->>>>>>> dec58106
         vm.memory = memory_from(mem_arr.clone(), 2).unwrap();
 
         let expected_operands = Operands {
@@ -2436,13 +2416,8 @@
             hints: HashMap::<MaybeRelocatable, Vec<HintData>>::new(),
             references: HashMap::<usize, HintReference>::new(),
             memory: Memory::new(),
-<<<<<<< HEAD
-            accessed_addresses: Some(HashSet::<MaybeRelocatable>::new()),
+            accessed_addresses: Some(Vec::<MaybeRelocatable>::new()),
             trace: Some(Vec::<TraceEntry>::new()),
-=======
-            accessed_addresses: Some(Vec::<MaybeRelocatable>::new()),
-            trace: Vec::<TraceEntry>::new(),
->>>>>>> dec58106
             current_step: 1,
             skip_instruction_execution: false,
             segments: MemorySegmentManager::new(),
@@ -2919,13 +2894,8 @@
         };
         let mut builtin = HashBuiltinRunner::new(true, 8);
         builtin.base = Some(relocatable!(3, 0));
-<<<<<<< HEAD
         let mut vm = VirtualMachine::new(bigint!(127), Vec::new(), false);
-        vm.accessed_addresses = Some(HashSet::new());
-=======
-        let mut vm = VirtualMachine::new(bigint!(127), Vec::new());
         vm.accessed_addresses = Some(Vec::new());
->>>>>>> dec58106
         vm.builtin_runners
             .push((String::from("pedersen"), Box::new(builtin)));
         vm.run_context.ap = MaybeRelocatable::from((1, 13));
@@ -3121,13 +3091,8 @@
         };
         let mut builtin = BitwiseBuiltinRunner::new(true, 256);
         builtin.base = Some(relocatable!(2, 0));
-<<<<<<< HEAD
         let mut vm = VirtualMachine::new(bigint!(127), Vec::new(), false);
-        vm.accessed_addresses = Some(HashSet::new());
-=======
-        let mut vm = VirtualMachine::new(bigint!(127), Vec::new());
         vm.accessed_addresses = Some(Vec::new());
->>>>>>> dec58106
         vm.builtin_runners
             .push((String::from("bitwise"), Box::new(builtin)));
         vm.run_context.ap = MaybeRelocatable::from((1, 9));
